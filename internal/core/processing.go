--- conflicted
+++ resolved
@@ -188,12 +188,9 @@
 		}
 
 		book.HasArchive = true
-<<<<<<< HEAD
+		book.ModifiedAt = ""
 		book.ArchivePath = dstPath
 		book.Archiver = model.ArchiverWARC
-=======
-		book.ModifiedAt = ""
->>>>>>> 4a5564d6
 	}
 
 	return book, false, nil
