--- conflicted
+++ resolved
@@ -1,15 +1,5 @@
 package core
 
-<<<<<<< HEAD
-import (
-	"fmt"
-
-	"github.com/go-shiori/shiori/internal/model"
-)
-
-var userAgent = fmt.Sprintf("Shiori/%s (+https://github.com/go-shiori/shiori)", model.BuildVersion)
-=======
 import "github.com/go-shiori/shiori/internal/model"
 
-var userAgent = "Shiori/" + model.BuildVersion + " (" + model.BuildCommit + ") (+https://github.com/go-shiori/shiori)"
->>>>>>> 73a52397
+var userAgent = "Shiori/" + model.BuildVersion + " (" + model.BuildCommit + ") (+https://github.com/go-shiori/shiori)"