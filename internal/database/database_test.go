--- conflicted
+++ resolved
@@ -13,20 +13,13 @@
 
 func testDatabase(t *testing.T, dbFactory testDatabaseFactory) {
 	tests := map[string]databaseTestCase{
-<<<<<<< HEAD
-		"testCreateBookmark":        testCreateBookmark,
-		"testCreateBookmarkTwice":   testCreateBookmarkTwice,
-		"testCreateBookmarkWithTag": testCreateBookmarkWithTag,
-		"testUpdateBookmark":        testUpdateBookmark,
-		"testGetBookmarks":          testGetBookmarks,
-		"testGetBookmarksCount":     testGetBookmarksCount,
-=======
 		"testCreateBookmark":              testCreateBookmark,
 		"testCreateBookmarkTwice":         testCreateBookmarkTwice,
 		"testCreateBookmarkWithTag":       testCreateBookmarkWithTag,
-		"testCreateTwoDifferentBookmarks": testCreateTwoDifferentBookmarks,
 		"testUpdateBookmark":              testUpdateBookmark,
->>>>>>> ed5a3bcb
+		"testGetBookmarks":                testGetBookmarks,
+		"testGetBookmarksCount":           testGetBookmarksCount,
+    "testCreateTwoDifferentBookmarks": testCreateTwoDifferentBookmarks,
 	}
 
 	for testName, testCase := range tests {
