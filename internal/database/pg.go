package database

import (
	"context"
	"database/sql"
	"fmt"
	"slices"
	"strconv"
	"strings"
	"time"

	"github.com/go-shiori/shiori/internal/database/migrations"
	"github.com/go-shiori/shiori/internal/model"
	"github.com/huandu/go-sqlbuilder"
	"github.com/jmoiron/sqlx"
	"github.com/pkg/errors"

	"github.com/lib/pq"
)

var postgresMigrations = []migration{
	newFileMigration("0.0.0", "0.1.0", "postgres/0000_system"),
	newFileMigration("0.1.0", "0.2.0", "postgres/0001_initial"),
	newFuncMigration("0.2.0", "0.3.0", func(db *sql.DB) error {
		// Ensure that bookmark table has `has_content` column and account table has `config` column
		// for users upgrading from <1.5.4 directly into this version.
		tx, err := db.Begin()
		if err != nil {
			return fmt.Errorf("failed to start transaction: %w", err)
		}

		_, err = tx.Exec(`ALTER TABLE bookmark ADD COLUMN has_content BOOLEAN DEFAULT FALSE NOT NULL`)
		if err != nil {
			// Check if this is a "column already exists" error (PostgreSQL error code 42701)
			// If it's not, return error.
			// This is needed for users upgrading from >1.5.4 directly into this version.
			pqErr, ok := err.(*pq.Error)
			if ok && pqErr.Code == "42701" {
				tx.Rollback()
			} else {
				return fmt.Errorf("failed to add has_content column to bookmark table: %w", err)
			}
		} else {
			if err := tx.Commit(); err != nil {
				return fmt.Errorf("failed to commit transaction: %w", err)
			}
		}

		tx, err = db.Begin()
		if err != nil {
			return fmt.Errorf("failed to start transaction: %w", err)
		}

		_, err = tx.Exec(`ALTER TABLE account ADD COLUMN config JSONB NOT NULL DEFAULT '{}'`)
		if err != nil {
			// Check if this is a "column already exists" error (PostgreSQL error code 42701)
			// If it's not, return error
			// This is needed for users upgrading from >1.5.4 directly into this version.
			pqErr, ok := err.(*pq.Error)
			if ok && pqErr.Code == "42701" {
				tx.Rollback()
			} else {
				return fmt.Errorf("failed to add config column to account table: %w", err)
			}
		} else {
			if err := tx.Commit(); err != nil {
				return fmt.Errorf("failed to commit transaction: %w", err)
			}
		}

		return nil
	}),
	newFileMigration("0.3.0", "0.4.0", "postgres/0002_created_time"),
	newFileMigration("0.4.0", "0.5.0", "postgres/0003_bookmark_archiver"),
	newFuncMigration("0.5.0", "0.5.1", func(db *sql.DB) error {
		return migrations.MigrateArchiverMigration(db, "postgres")
	}),
}

// PGDatabase is implementation of Database interface
// for connecting to PostgreSQL database.
type PGDatabase struct {
	dbbase
}

func postgresDatabaseFromDB(db *sqlx.DB) *PGDatabase {
	return &PGDatabase{dbbase: dbbase{db}}
}

// OpenPGDatabase creates and opens connection to a PostgreSQL Database.
func OpenPGDatabase(ctx context.Context, connString string) (pgDB *PGDatabase, err error) {
	// Open database and start transaction
	db, err := sqlx.ConnectContext(ctx, "postgres", connString)
	if err != nil {
		return nil, errors.WithStack(err)
	}

	db.SetMaxOpenConns(100)
	db.SetConnMaxLifetime(time.Second)

<<<<<<< HEAD
	return postgresDatabaseFromDB(db), err
=======
	pgDB = &PGDatabase{dbbase: NewDBBase(db, db, sqlbuilder.PostgreSQL)}
	return pgDB, err
>>>>>>> ca949c5d
}

// Init initializes the database
func (db *PGDatabase) Init(ctx context.Context) error {
	return nil
}

// Migrate runs migrations for this database engine
func (db *PGDatabase) Migrate(ctx context.Context) error {
	if err := runMigrations(ctx, db, postgresMigrations); err != nil {
		return errors.WithStack(err)
	}

	return nil
}

// GetDatabaseSchemaVersion fetches the current migrations version of the database
func (db *PGDatabase) GetDatabaseSchemaVersion(ctx context.Context) (string, error) {
	var version string

	err := db.GetContext(ctx, &version, "SELECT database_schema_version FROM shiori_system")
	if err != nil {
		return "", errors.WithStack(err)
	}

	return version, nil
}

// SetDatabaseSchemaVersion sets the current migrations version of the database
func (db *PGDatabase) SetDatabaseSchemaVersion(ctx context.Context, version string) error {
	tx := db.MustBegin()
	defer tx.Rollback()

	return db.withTx(ctx, func(tx *sqlx.Tx) error {
		_, err := tx.Exec("UPDATE shiori_system SET database_schema_version = $1", version)
		if err != nil {
			return errors.WithStack(err)
		}

		return tx.Commit()
	})
}

// SaveBookmarks saves new or updated bookmarks to database.
// Returns the saved ID and error message if any happened.
func (db *PGDatabase) SaveBookmarks(ctx context.Context, create bool, bookmarks ...model.BookmarkDTO) (result []model.BookmarkDTO, err error) {
	result = []model.BookmarkDTO{}
	if err := db.withTx(ctx, func(tx *sqlx.Tx) error {
		// Prepare statement
		stmtInsertBook, err := tx.Preparex(`INSERT INTO bookmark
			(url, title, excerpt, author, public, content, html, modified_at, created_at, archiver, archive_path)
			VALUES($1, $2, $3, $4, $5, $6, $7, $8, $9, $10, $11)
		RETURNING id`)
		if err != nil {
			return errors.WithStack(err)
		}

		stmtUpdateBook, err := tx.Preparex(`UPDATE bookmark SET
			url      = $1,
			title    = $2,
			excerpt  = $3,
			author   = $4,
			public   = $5,
			content  = $6,
			html     = $7,
			modified_at = $8,
			archiver = $9,
			archive_path = $10
			WHERE id = $11`)
		if err != nil {
			return errors.WithStack(err)
		}

		stmtGetTag, err := tx.Preparex(`SELECT id FROM tag WHERE name = $1`)
		if err != nil {
			return errors.WithStack(err)
		}

		stmtInsertTag, err := tx.Preparex(`INSERT INTO tag (name) VALUES ($1) RETURNING id`)
		if err != nil {
			return errors.WithStack(err)
		}

		stmtInsertBookTag, err := tx.Preparex(`INSERT INTO bookmark_tag
			(tag_id, bookmark_id) VALUES ($1, $2) ON CONFLICT DO NOTHING`)
		if err != nil {
			return errors.WithStack(err)
		}

		stmtDeleteBookTag, err := tx.Preparex(`DELETE FROM bookmark_tag
			WHERE bookmark_id = $1 AND tag_id = $2`)
		if err != nil {
			return errors.WithStack(err)
		}

		// Prepare modified time
		modifiedTime := time.Now().UTC().Format(model.DatabaseDateFormat)

		// Execute statements
		result = []model.BookmarkDTO{}
		for _, book := range bookmarks {
			// URL and title
			if book.URL == "" {
				return errors.New("URL must not be empty")
			}

			if book.Title == "" {
				return errors.New("title must not be empty")
			}

			// Set modified time
			if book.ModifiedAt == "" {
				book.ModifiedAt = modifiedTime
			}

			// Save bookmark
			var err error
			if create {
				book.CreatedAt = modifiedTime
				err = stmtInsertBook.QueryRowContext(ctx,
					book.URL, book.Title, book.Excerpt, book.Author,
					book.Public, book.Content, book.HTML, book.ModifiedAt, book.CreatedAt,
					book.Archiver, book.ArchivePath).Scan(&book.ID)
			} else {
				_, err = stmtUpdateBook.ExecContext(ctx,
					book.URL, book.Title, book.Excerpt, book.Author,
					book.Public, book.Content, book.HTML, book.ModifiedAt,
					book.Archiver, book.ArchivePath,
					book.ID)
			}
			if err != nil {
				return errors.WithStack(err)
			}

			// Save book tags
			newTags := []model.TagDTO{}
			for _, tag := range book.Tags {
				t := tag.ToDTO()
				// If it's deleted tag, delete and continue
				if t.Deleted {
					_, err = stmtDeleteBookTag.ExecContext(ctx, book.ID, t.ID)
					if err != nil {
						return errors.WithStack(err)
					}
					continue
				}

				// Normalize tag name
				tagName := strings.ToLower(tag.Name)
				tagName = strings.Join(strings.Fields(tagName), " ")

				// If tag doesn't have any ID, fetch it from database
				if tag.ID == 0 {
					err = stmtGetTag.GetContext(ctx, &tag.ID, tagName)
					if err != nil && !errors.Is(err, sql.ErrNoRows) {
						return errors.WithStack(err)
					}

					// If tag doesn't exist in database, save it
					if tag.ID == 0 {
						var tagID64 int64
						err = stmtInsertTag.GetContext(ctx, &tagID64, tagName)
						if err != nil {
							return errors.WithStack(err)
						}

						tag.ID = int(tagID64)
						t.ID = int(tagID64)
					}

					if _, err := stmtInsertBookTag.ExecContext(ctx, tag.ID, book.ID); err != nil {
						return errors.WithStack(err)
					}
				}

				newTags = append(newTags, t)
			}

			book.Tags = newTags
			result = append(result, book)
		}

		return nil
	}); err != nil {
		return nil, errors.WithStack(err)
	}

	return result, nil
}

// GetBookmarks fetch list of bookmarks based on submitted options.
func (db *PGDatabase) GetBookmarks(ctx context.Context, opts model.DBGetBookmarksOptions) ([]model.BookmarkDTO, error) {
	// Create initial query
	columns := []string{
		`id`,
		`url`,
		`title`,
		`excerpt`,
		`author`,
		`public`,
		`modified_at`,
		`created_at`,
		`content <> '' has_content,
		archiver,
		archive_path`}

	if opts.WithContent {
		columns = append(columns, `content`, `html`)
	}

	query := `SELECT ` + strings.Join(columns, ",") + `
		FROM bookmark WHERE TRUE`

	// Add where clause
	arg := map[string]interface{}{}

	// Add where clause for IDs
	if len(opts.IDs) > 0 {
		query += ` AND id IN (:ids)`
		arg["ids"] = opts.IDs
	}

	// Add where clause for search keyword
	if opts.Keyword != "" {
		query += ` AND (
			url LIKE '%' || :kw || '%' OR
			title LIKE '%' || :kw || '%' OR
			excerpt LIKE '%' || :kw || '%' OR
			content LIKE '%' || :kw || '%'
		)`

		arg["kw"] = opts.Keyword
	}

	// Add where clause for tags.
	// First we check for * in excluded and included tags,
	// which means all tags will be excluded and included, respectively.
	excludeAllTags := false
	if slices.Contains(opts.ExcludedTags, "*") {
		excludeAllTags = true
		opts.ExcludedTags = []string{}
	}

	includeAllTags := false
	if slices.Contains(opts.Tags, "*") {
		includeAllTags = true
		opts.Tags = []string{}
	}

	// If all tags excluded, we will only show bookmark without tags.
	// In other hand, if all tags included, we will only show bookmark with tags.
	if excludeAllTags {
		query += ` AND id NOT IN (SELECT DISTINCT bookmark_id FROM bookmark_tag)`
	} else if includeAllTags {
		query += ` AND id IN (SELECT DISTINCT bookmark_id FROM bookmark_tag)`
	}

	// Now we only need to find the normal tags
	if len(opts.Tags) > 0 {
		query += ` AND id IN (
			SELECT bt.bookmark_id
			FROM bookmark_tag bt
			LEFT JOIN tag t ON bt.tag_id = t.id
			WHERE t.name IN(:tags)
			GROUP BY bt.bookmark_id
			HAVING COUNT(bt.bookmark_id) = :ltags)`

		arg["tags"] = opts.Tags
		arg["ltags"] = len(opts.Tags)
	}

	if len(opts.ExcludedTags) > 0 {
		query += ` AND id NOT IN (
			SELECT DISTINCT bt.bookmark_id
			FROM bookmark_tag bt
			LEFT JOIN tag t ON bt.tag_id = t.id
			WHERE t.name IN(:extags))`

		arg["extags"] = opts.ExcludedTags
	}

	// Add order clause
	switch opts.OrderMethod {
	case model.ByLastAdded:
		query += ` ORDER BY id DESC`
	case model.ByLastModified:
		query += ` ORDER BY modified_at DESC`
	default:
		query += ` ORDER BY id`
	}

	if opts.Limit > 0 && opts.Offset >= 0 {
		query += ` LIMIT :limit OFFSET :offset`
		arg["limit"] = opts.Limit
		arg["offset"] = opts.Offset
	}

	// Expand query, because some of the args might be an array
	var err error
	query, args, _ := sqlx.Named(query, arg)
	query, args, err = sqlx.In(query, args...)
	if err != nil {
		return nil, fmt.Errorf("failed to expand query: %v", err)
	}
	query = db.ReaderDB().Rebind(query)

	// Fetch bookmarks
	bookmarks := []model.BookmarkDTO{}
	err = db.SelectContext(ctx, &bookmarks, query, args...)
	if err != nil && err != sql.ErrNoRows {
		return nil, fmt.Errorf("failed to fetch data: %v", err)
	}

	// Fetch tags for each bookmarks
	stmtGetTags, err := db.ReaderDB().PreparexContext(ctx, `SELECT t.id, t.name
		FROM bookmark_tag bt
		LEFT JOIN tag t ON bt.tag_id = t.id
		WHERE bt.bookmark_id = $1
		ORDER BY t.name`)
	if err != nil {
		return nil, fmt.Errorf("failed to prepare tag query: %v", err)
	}
	defer stmtGetTags.Close()

	for i, book := range bookmarks {
		book.Tags = []model.TagDTO{}
		err = stmtGetTags.SelectContext(ctx, &book.Tags, book.ID)
		if err != nil && err != sql.ErrNoRows {
			return nil, fmt.Errorf("failed to fetch tags: %v", err)
		}

		bookmarks[i] = book
	}

	return bookmarks, nil
}

// GetBookmarksCount fetch count of bookmarks based on submitted options.
func (db *PGDatabase) GetBookmarksCount(ctx context.Context, opts model.DBGetBookmarksOptions) (int, error) {
	// Create initial query
	query := `SELECT COUNT(id) FROM bookmark WHERE TRUE`

	arg := map[string]interface{}{}

	// Add where clause for IDs
	if len(opts.IDs) > 0 {
		query += ` AND id IN (:ids)`
		arg["ids"] = opts.IDs
	}

	// Add where clause for search keyword
	if opts.Keyword != "" {
		query += ` AND (
			url LIKE '%' || :kw || '%' OR
			title LIKE '%' || :kw || '%' OR
			excerpt LIKE '%' || :kw || '%' OR
			content LIKE '%' || :kw || '%'
		)`

		arg["lurl"] = "%" + opts.Keyword + "%"
		arg["kw"] = opts.Keyword
	}

	// Add where clause for tags.
	// First we check for * in excluded and included tags,
	// which means all tags will be excluded and included, respectively.
	excludeAllTags := false
	for _, excludedTag := range opts.ExcludedTags {
		if excludedTag == "*" {
			excludeAllTags = true
			opts.ExcludedTags = []string{}
			break
		}
	}

	includeAllTags := false
	for _, includedTag := range opts.Tags {
		if includedTag == "*" {
			includeAllTags = true
			opts.Tags = []string{}
			break
		}
	}

	// If all tags excluded, we will only show bookmark without tags.
	// In other hand, if all tags included, we will only show bookmark with tags.
	if excludeAllTags {
		query += ` AND id NOT IN (SELECT DISTINCT bookmark_id FROM bookmark_tag)`
	} else if includeAllTags {
		query += ` AND id IN (SELECT DISTINCT bookmark_id FROM bookmark_tag)`
	}

	// Now we only need to find the normal tags
	if len(opts.Tags) > 0 {
		query += ` AND id IN (
			SELECT bt.bookmark_id
			FROM bookmark_tag bt
			LEFT JOIN tag t ON bt.tag_id = t.id
			WHERE t.name IN(:tags)
			GROUP BY bt.bookmark_id
			HAVING COUNT(bt.bookmark_id) = :ltags)`

		arg["tags"] = opts.Tags
		arg["ltags"] = len(opts.Tags)
	}

	if len(opts.ExcludedTags) > 0 {
		query += ` AND id NOT IN (
			SELECT DISTINCT bt.bookmark_id
			FROM bookmark_tag bt
			LEFT JOIN tag t ON bt.tag_id = t.id
			WHERE t.name IN(:etags))`

		arg["etags"] = opts.ExcludedTags
	}

	// Expand query, because some of the args might be an array
	var err error
	query, args, err := sqlx.Named(query, arg)
	if err != nil {
		return 0, errors.WithStack(err)
	}

	query, args, err = sqlx.In(query, args...)
	if err != nil {
		return 0, errors.WithStack(err)
	}
	query = db.ReaderDB().Rebind(query)

	// Fetch count
	var nBookmarks int
	err = db.GetContext(ctx, &nBookmarks, query, args...)
	if err != nil && err != sql.ErrNoRows {
		return 0, errors.WithStack(err)
	}

	return nBookmarks, nil
}

// DeleteBookmarks removes all record with matching ids from database.
func (db *PGDatabase) DeleteBookmarks(ctx context.Context, ids ...int) (err error) {
	if err := db.withTx(ctx, func(tx *sqlx.Tx) error {
		// Prepare queries
		delBookmark := `DELETE FROM bookmark`
		delBookmarkTag := `DELETE FROM bookmark_tag`

		// Delete bookmark(s)
		if len(ids) == 0 {
			_, err := tx.ExecContext(ctx, delBookmarkTag)
			if err != nil {
				return errors.WithStack(err)
			}

			_, err = tx.ExecContext(ctx, delBookmark)
			if err != nil {
				return errors.WithStack(err)
			}
		} else {
			delBookmark += ` WHERE id = $1`
			delBookmarkTag += ` WHERE bookmark_id = $1`

			stmtDelBookmark, err := tx.Preparex(delBookmark)
			if err != nil {
				return errors.WithStack(err)
			}
			stmtDelBookmarkTag, err := tx.Preparex(delBookmarkTag)
			if err != nil {
				return errors.WithStack(err)
			}

			for _, id := range ids {
				_, err = stmtDelBookmarkTag.ExecContext(ctx, id)
				if err != nil {
					return errors.WithStack(err)
				}

				_, err = stmtDelBookmark.ExecContext(ctx, id)
				if err != nil {
					return errors.WithStack(err)
				}
			}
		}

		return nil
	}); err != nil {
		return errors.WithStack(err)
	}

	return nil
}

// GetBookmark fetches bookmark based on its ID or URL.
// Returns the bookmark and boolean whether it's exist or not.
func (db *PGDatabase) GetBookmark(ctx context.Context, id int, url string) (model.BookmarkDTO, bool, error) {
<<<<<<< HEAD
	args := []interface{}{id}
	query := `SELECT
		id, url, title, excerpt, author, public,
		content, html, modified_at, created_at, content <> '' has_content,
		archiver, archive_path
		FROM bookmark WHERE id = $1`

	if url != "" {
		query += ` OR url = $2`
		args = append(args, url)
=======
	// Create the main query builder for bookmark data
	sb := sqlbuilder.PostgreSQL.NewSelectBuilder()
	sb.Select(
		"id", "url", "title", "excerpt", "author", `"public"`, "modified_at",
		"content", "html", "created_at", "has_content")
	sb.From("bookmark")

	// Add conditions
	if id != 0 {
		sb.Where(sb.Equal("id", id))
	} else if url != "" {
		sb.Where(sb.Equal("url", url))
	} else {
		return model.BookmarkDTO{}, false, fmt.Errorf("id or url is required")
>>>>>>> ca949c5d
	}

	// Build the query
	query, args := sb.Build()

	// Execute the query
	book := model.BookmarkDTO{}

	query = db.ReaderDB().Rebind(query)
	err := db.ReaderDB().GetContext(ctx, &book, query, args...)
	if err != nil {
		if err == sql.ErrNoRows {
			return book, false, nil
		}
		return book, false, fmt.Errorf("failed to get bookmark: %w", err)
	}

	// If bookmark exists, fetch its tags
	if book.ID != 0 {
		// Create query builder for tags
		tagSb := sqlbuilder.PostgreSQL.NewSelectBuilder()
		tagSb.Select("t.id", "t.name")
		tagSb.From("tag t")
		tagSb.JoinWithOption(sqlbuilder.InnerJoin, "bookmark_tag bt", "bt.tag_id = t.id")
		tagSb.Where(tagSb.Equal("bt.bookmark_id", book.ID))

		// Build the query
		tagQuery, tagArgs := tagSb.Build()
		tagQuery = db.ReaderDB().Rebind(tagQuery)

		// Execute the query
		tags := []model.TagDTO{}
		if err := db.ReaderDB().SelectContext(ctx, &tags, tagQuery, tagArgs...); err != nil && err != sql.ErrNoRows {
			return book, false, fmt.Errorf("failed to get tags: %w", err)
		}

		book.Tags = tags
	}

	return book, true, nil
}

// CreateAccount saves new account to database. Returns error if any happened.
func (db *PGDatabase) CreateAccount(ctx context.Context, account model.Account) (*model.Account, error) {
	var accountID int64
	if err := db.withTx(ctx, func(tx *sqlx.Tx) error {
		// Check for existing username
		var exists bool
		err := tx.QueryRowContext(ctx,
			"SELECT EXISTS(SELECT 1 FROM account WHERE username = $1)",
			account.Username).Scan(&exists)
		if err != nil {
			return fmt.Errorf("error checking username: %w", err)
		}
		if exists {
			return ErrAlreadyExists
		}

		// Create the account
		query, err := tx.PrepareContext(ctx, `INSERT INTO account
			(username, password, owner, config) VALUES ($1, $2, $3, $4)
			RETURNING id`)
		if err != nil {
			return fmt.Errorf("error preparing query: %w", err)
		}

		err = query.QueryRowContext(ctx,
			account.Username, account.Password, account.Owner, account.Config).Scan(&accountID)
		if err != nil {
			return fmt.Errorf("error executing query: %w", err)
		}

		return nil
	}); err != nil {
		return nil, fmt.Errorf("error running transaction: %w", err)
	}

	account.ID = model.DBID(accountID)
	return &account, nil
}

// UpdateAccount updates account in database.
func (db *PGDatabase) UpdateAccount(ctx context.Context, account model.Account) error {
	if account.ID == 0 {
		return ErrNotFound
	}

	if err := db.withTx(ctx, func(tx *sqlx.Tx) error {
		// Check for existing username
		var exists bool
		err := tx.QueryRowContext(ctx,
			"SELECT EXISTS(SELECT 1 FROM account WHERE username = $1 AND id != $2)",
			account.Username, account.ID).Scan(&exists)
		if err != nil {
			return fmt.Errorf("error checking username: %w", err)
		}
		if exists {
			return ErrAlreadyExists
		}

		result, err := tx.ExecContext(ctx, `UPDATE account
			SET username = $1, password = $2, owner = $3, config = $4
			WHERE id = $5`,
			account.Username, account.Password, account.Owner, account.Config, account.ID)
		if err != nil {
			return fmt.Errorf("error updating account: %w", err)
		}

		rows, err := result.RowsAffected()
		if err != nil {
			return fmt.Errorf("error getting rows affected: %w", err)
		}
		if rows == 0 {
			return ErrNotFound
		}

		return nil
	}); err != nil {
		return fmt.Errorf("error running transaction: %w", err)
	}

	return nil
}

// ListAccounts fetch list of account (without its password) based on submitted options.
func (db *PGDatabase) ListAccounts(ctx context.Context, opts model.DBListAccountsOptions) ([]model.Account, error) {
	// Create query
	args := []interface{}{}
	fields := []string{"id", "username", "owner", "config"}
	if opts.WithPassword {
		fields = append(fields, "password")
	}

	query := fmt.Sprintf(`SELECT %s FROM account WHERE TRUE`, strings.Join(fields, ", "))

	if opts.Keyword != "" {
		query += " AND username LIKE $" + strconv.Itoa(len(args)+1)
		args = append(args, "%"+opts.Keyword+"%")
	}

	if opts.Username != "" {
		query += " AND username = $" + strconv.Itoa(len(args)+1)
		args = append(args, opts.Username)
	}

	if opts.Owner {
		query += " AND owner = TRUE"
	}

	// Fetch list account
	accounts := []model.Account{}
	err := db.SelectContext(ctx, &accounts, query, args...)
	if err != nil && err != sql.ErrNoRows {
		return nil, errors.WithStack(err)
	}

	return accounts, nil
}

// GetAccount fetch account with matching ID.
// Returns the account and boolean whether it's exist or not.
func (db *PGDatabase) GetAccount(ctx context.Context, id model.DBID) (*model.Account, bool, error) {
	account := model.Account{}
	err := db.GetContext(ctx, &account, `SELECT
		id, username, password, owner, config FROM account WHERE id = $1`,
		id,
	)
	if err != nil {
		if err == sql.ErrNoRows {
			return &account, false, ErrNotFound
		}
		return &account, false, fmt.Errorf("error getting account: %w", err)
	}

	return &account, true, nil
}

// DeleteAccount removes record with matching ID.
func (db *PGDatabase) DeleteAccount(ctx context.Context, id model.DBID) error {
	if err := db.withTx(ctx, func(tx *sqlx.Tx) error {
		result, err := tx.ExecContext(ctx, `DELETE FROM account WHERE id = $1`, id)
		if err != nil {
			return fmt.Errorf("error deleting account: %w", err)
		}

		rows, err := result.RowsAffected()
		if err != nil {
			return fmt.Errorf("error getting rows affected: %w", err)
		}

		if rows == 0 {
			return ErrNotFound
		}

		return nil
	}); err != nil {
		return fmt.Errorf("error running transaction: %w", err)
	}

	return nil
}

// CreateTags creates new tags from submitted objects.
func (db *PGDatabase) CreateTags(ctx context.Context, tags ...model.Tag) ([]model.Tag, error) {
	if len(tags) == 0 {
		return []model.Tag{}, nil
	}

	// Create insert builder with RETURNING clause
	sb := sqlbuilder.NewInsertBuilder()
	sb.InsertInto("tag")
	sb.Cols("name")

	// Add values for each tag
	for _, tag := range tags {
		sb.Values(tag.Name)
	}

	// Build query with RETURNING id
	query, args := sb.Build()
	query = query + " RETURNING id"
	query = db.WriterDB().Rebind(query)

	// Create a slice to hold the created tags
	createdTags := make([]model.Tag, len(tags))
	copy(createdTags, tags)

	if err := db.withTx(ctx, func(tx *sqlx.Tx) error {
		// Execute the query and scan the returned IDs
		rows, err := tx.QueryContext(ctx, query, args...)
		if err != nil {
			return fmt.Errorf("failed to execute tag creation query: %w", err)
		}
		defer rows.Close()

		// Scan the returned IDs into the tags
		i := 0
		for rows.Next() {
			if i >= len(createdTags) {
				break
			}
			if err := rows.Scan(&createdTags[i].ID); err != nil {
				return fmt.Errorf("failed to scan tag ID: %w", err)
			}
			i++
		}

		if err := rows.Err(); err != nil {
			return fmt.Errorf("error iterating over result rows: %w", err)
		}

		return nil
	}); err != nil {
		return nil, fmt.Errorf("failed to run tag creation transaction: %w", err)
	}

	return createdTags, nil
}

// CreateTag creates a new tag in database.
func (db *PGDatabase) CreateTag(ctx context.Context, tag model.Tag) (model.Tag, error) {
	// Use CreateTags to implement this method
	createdTags, err := db.CreateTags(ctx, tag)
	if err != nil {
		return model.Tag{}, err
	}

	if len(createdTags) == 0 {
		return model.Tag{}, fmt.Errorf("failed to create tag")
	}

	return createdTags[0], nil
}

// RenameTag change the name of a tag.
func (db *PGDatabase) RenameTag(ctx context.Context, id int, newName string) error {
	sb := sqlbuilder.NewUpdateBuilder()
	sb.Update("tag")
	sb.Set(sb.Assign("name", newName))
	sb.Where(sb.Equal("id", id))

	query, args := sb.Build()
	query = db.WriterDB().Rebind(query)

	if err := db.withTx(ctx, func(tx *sqlx.Tx) error {
		_, err := tx.ExecContext(ctx, query, args...)
		if err != nil {
			return fmt.Errorf("failed to rename tag: %w", err)
		}
		return nil
	}); err != nil {
		return err
	}

	return nil
}

// GetTag fetch a tag by its ID.
func (db *PGDatabase) GetTag(ctx context.Context, id int) (model.TagDTO, bool, error) {
	sb := sqlbuilder.NewSelectBuilder()
	sb.Select("t.id", "t.name", "COUNT(bt.tag_id) bookmark_count")
	sb.From("tag t")
	sb.JoinWithOption(sqlbuilder.LeftJoin, "bookmark_tag bt", "bt.tag_id = t.id")
	sb.Where(sb.Equal("t.id", id))
	sb.GroupBy("t.id")
	sb.OrderBy("t.name")

	query, args := sb.Build()
	query = db.ReaderDB().Rebind(query)

	var tag model.TagDTO
	err := db.ReaderDB().GetContext(ctx, &tag, query, args...)
	if err == sql.ErrNoRows {
		return model.TagDTO{}, false, nil
	}
	if err != nil {
		return model.TagDTO{}, false, fmt.Errorf("failed to get tag: %w", err)
	}

	return tag, true, nil
}

// UpdateTag updates a tag in the database.
func (db *PGDatabase) UpdateTag(ctx context.Context, tag model.Tag) error {
	sb := sqlbuilder.NewUpdateBuilder()
	sb.Update("tag")
	sb.Set(sb.Assign("name", tag.Name))
	sb.Where(sb.Equal("id", tag.ID))

	query, args := sb.Build()
	query = db.WriterDB().Rebind(query)

	if err := db.withTx(ctx, func(tx *sqlx.Tx) error {
		_, err := tx.ExecContext(ctx, query, args...)
		if err != nil {
			return fmt.Errorf("failed to update tag: %w", err)
		}
		return nil
	}); err != nil {
		return err
	}

	return nil
}

// DeleteTag removes a tag from the database.
func (db *PGDatabase) DeleteTag(ctx context.Context, id int) error {
	// First, check if the tag exists
	_, exists, err := db.GetTag(ctx, id)
	if err != nil {
		return fmt.Errorf("failed to check if tag exists: %w", err)
	}
	if !exists {
		return ErrNotFound
	}

	// Delete all bookmark_tag associations
	deleteAssocSb := sqlbuilder.NewDeleteBuilder()
	deleteAssocSb.DeleteFrom("bookmark_tag")
	deleteAssocSb.Where(deleteAssocSb.Equal("tag_id", id))

	deleteAssocQuery, deleteAssocArgs := deleteAssocSb.Build()
	deleteAssocQuery = db.WriterDB().Rebind(deleteAssocQuery)

	// Then, delete the tag itself
	deleteTagSb := sqlbuilder.NewDeleteBuilder()
	deleteTagSb.DeleteFrom("tag")
	deleteTagSb.Where(deleteTagSb.Equal("id", id))

	deleteTagQuery, deleteTagArgs := deleteTagSb.Build()
	deleteTagQuery = db.WriterDB().Rebind(deleteTagQuery)

	if err := db.withTx(ctx, func(tx *sqlx.Tx) error {
		// Delete bookmark_tag associations
		_, err := tx.ExecContext(ctx, deleteAssocQuery, deleteAssocArgs...)
		if err != nil {
			return fmt.Errorf("failed to delete tag associations: %w", err)
		}

		// Delete the tag
		_, err = tx.ExecContext(ctx, deleteTagQuery, deleteTagArgs...)
		if err != nil {
			return fmt.Errorf("failed to delete tag: %w", err)
		}

		return nil
	}); err != nil {
		return err
	}

	return nil
}

// SaveBookmark saves a single bookmark to database without handling tags.
// It only updates the bookmark data in the database.
func (db *PGDatabase) SaveBookmark(ctx context.Context, bookmark model.Bookmark) error {
	if bookmark.ID <= 0 {
		return fmt.Errorf("bookmark ID must be greater than 0")
	}

	bookmark.ModifiedAt = time.Now().UTC().Format(model.DatabaseDateFormat)

	// Check URL and title
	if bookmark.URL == "" {
		return errors.New("URL must not be empty")
	}

	if bookmark.Title == "" {
		return errors.New("title must not be empty")
	}

	// Use sqlbuilder to build the update query
	sb := sqlbuilder.NewUpdateBuilder()
	sb.Update("bookmark")
	sb.Set(
		sb.Assign("url", bookmark.URL),
		sb.Assign("title", bookmark.Title),
		sb.Assign("excerpt", bookmark.Excerpt),
		sb.Assign("author", bookmark.Author),
		sb.Assign("public", bookmark.Public),
		sb.Assign("modified_at", bookmark.ModifiedAt),
		sb.Assign("has_content", bookmark.HasContent),
	)
	sb.Where(sb.Equal("id", bookmark.ID))

	query, args := sb.Build()
	query = db.WriterDB().Rebind(query)

	return db.withTx(ctx, func(tx *sqlx.Tx) error {
		// Update bookmark
		_, err := tx.ExecContext(ctx, query, args...)
		if err != nil {
			return fmt.Errorf("failed to update bookmark: %w", err)
		}

		return nil
	})
}

// BulkUpdateBookmarkTags updates tags for multiple bookmarks.
// It ensures that all bookmarks and tags exist before proceeding.
func (db *PGDatabase) BulkUpdateBookmarkTags(ctx context.Context, bookmarkIDs []int, tagIDs []int) error {
	if len(bookmarkIDs) == 0 || len(tagIDs) == 0 {
		return nil
	}

	// Convert int slices to interface slices for sqlbuilder
	bookmarkIDsIface := make([]interface{}, len(bookmarkIDs))
	for i, id := range bookmarkIDs {
		bookmarkIDsIface[i] = id
	}

	tagIDsIface := make([]interface{}, len(tagIDs))
	for i, id := range tagIDs {
		tagIDsIface[i] = id
	}

	// Verify all bookmarks exist
	bookmarkSb := sqlbuilder.NewSelectBuilder()
	bookmarkSb.Select("id")
	bookmarkSb.From("bookmark")
	bookmarkSb.Where(bookmarkSb.In("id", bookmarkIDsIface...))

	bookmarkQuery, bookmarkArgs := bookmarkSb.Build()
	bookmarkQuery = db.ReaderDB().Rebind(bookmarkQuery)

	var existingBookmarkIDs []int
	err := db.ReaderDB().SelectContext(ctx, &existingBookmarkIDs, bookmarkQuery, bookmarkArgs...)
	if err != nil {
		return fmt.Errorf("failed to check bookmarks: %w", err)
	}

	if len(existingBookmarkIDs) != len(bookmarkIDs) {
		// Find which bookmarks don't exist
		missingBookmarkIDs := model.SliceDifference(bookmarkIDs, existingBookmarkIDs)
		return fmt.Errorf("some bookmarks do not exist: %v", missingBookmarkIDs)
	}

	// Verify all tags exist
	tagSb := sqlbuilder.NewSelectBuilder()
	tagSb.Select("id")
	tagSb.From("tag")
	tagSb.Where(tagSb.In("id", tagIDsIface...))

	tagQuery, tagArgs := tagSb.Build()
	tagQuery = db.ReaderDB().Rebind(tagQuery)

	var existingTagIDs []int
	err = db.ReaderDB().SelectContext(ctx, &existingTagIDs, tagQuery, tagArgs...)
	if err != nil {
		return fmt.Errorf("failed to check tags: %w", err)
	}

	if len(existingTagIDs) != len(tagIDs) {
		// Find which tags don't exist
		missingTagIDs := model.SliceDifference(tagIDs, existingTagIDs)
		return fmt.Errorf("some tags do not exist: %v", missingTagIDs)
	}

	return db.withTx(ctx, func(tx *sqlx.Tx) error {
		// Delete existing bookmark-tag associations
		deleteSb := sqlbuilder.NewDeleteBuilder()
		deleteSb.DeleteFrom("bookmark_tag")
		deleteSb.Where(deleteSb.In("bookmark_id", bookmarkIDsIface...))

		deleteQuery, deleteArgs := deleteSb.Build()
		deleteQuery = tx.Rebind(deleteQuery)

		_, err := tx.ExecContext(ctx, deleteQuery, deleteArgs...)
		if err != nil {
			return fmt.Errorf("failed to delete existing bookmark tags: %w", err)
		}

		// Insert new bookmark-tag associations
		if len(tagIDs) > 0 {
			// Build values for bulk insert
			insertSb := sqlbuilder.NewInsertBuilder()
			insertSb.InsertInto("bookmark_tag")
			insertSb.Cols("bookmark_id", "tag_id")

			for _, bookmarkID := range bookmarkIDs {
				for _, tagID := range tagIDs {
					insertSb.Values(bookmarkID, tagID)
				}
			}

			insertQuery, insertArgs := insertSb.Build()
			insertQuery = tx.Rebind(insertQuery)

			_, err = tx.ExecContext(ctx, insertQuery, insertArgs...)
			if err != nil {
				return fmt.Errorf("failed to insert bookmark tags: %w", err)
			}
		}

		return nil
	})
}<|MERGE_RESOLUTION|>--- conflicted
+++ resolved
@@ -98,12 +98,8 @@
 	db.SetMaxOpenConns(100)
 	db.SetConnMaxLifetime(time.Second)
 
-<<<<<<< HEAD
-	return postgresDatabaseFromDB(db), err
-=======
 	pgDB = &PGDatabase{dbbase: NewDBBase(db, db, sqlbuilder.PostgreSQL)}
 	return pgDB, err
->>>>>>> ca949c5d
 }
 
 // Init initializes the database
@@ -598,23 +594,11 @@
 // GetBookmark fetches bookmark based on its ID or URL.
 // Returns the bookmark and boolean whether it's exist or not.
 func (db *PGDatabase) GetBookmark(ctx context.Context, id int, url string) (model.BookmarkDTO, bool, error) {
-<<<<<<< HEAD
-	args := []interface{}{id}
-	query := `SELECT
-		id, url, title, excerpt, author, public,
-		content, html, modified_at, created_at, content <> '' has_content,
-		archiver, archive_path
-		FROM bookmark WHERE id = $1`
-
-	if url != "" {
-		query += ` OR url = $2`
-		args = append(args, url)
-=======
 	// Create the main query builder for bookmark data
 	sb := sqlbuilder.PostgreSQL.NewSelectBuilder()
 	sb.Select(
 		"id", "url", "title", "excerpt", "author", `"public"`, "modified_at",
-		"content", "html", "created_at", "has_content")
+		"content", "html", "created_at", "content <> '' as has_content")
 	sb.From("bookmark")
 
 	// Add conditions
@@ -624,7 +608,6 @@
 		sb.Where(sb.Equal("url", url))
 	} else {
 		return model.BookmarkDTO{}, false, fmt.Errorf("id or url is required")
->>>>>>> ca949c5d
 	}
 
 	// Build the query
