package database

import (
	"context"
	"database/sql"
	"fmt"
	"strings"
	"time"

	"github.com/go-shiori/shiori/internal/model"
	"github.com/jmoiron/sqlx"
	"github.com/pkg/errors"
	"golang.org/x/crypto/bcrypt"

	_ "github.com/lib/pq"
)

var postgresMigrations = []migration{
	newFileMigration("0.0.0", "0.1.0", "postgres/0000_system"),
	newFileMigration("0.1.0", "0.2.0", "postgres/0001_initial"),
	newFuncMigration("0.2.0", "0.3.0", func(db *sql.DB) error {
		// Ensure that bookmark table has `has_content` column and account table has `config` column
		// for users upgrading from <1.5.4 directly into this version.
		tx, err := db.Begin()
		if err != nil {
			return fmt.Errorf("failed to start transaction: %w", err)
		}
		defer tx.Rollback()

		_, err = tx.Exec(`ALTER TABLE bookmark ADD COLUMN has_content BOOLEAN DEFAULT FALSE NOT NULL`)
		if err != nil && strings.Contains(err.Error(), `column "has_content" of relation "bookmark" already exists`) {
			tx.Rollback()
		} else if err != nil {
			return fmt.Errorf("failed to add has_content column to bookmark table: %w", err)
		} else if err == nil {
			if errCommit := tx.Commit(); errCommit != nil {
				return fmt.Errorf("failed to commit transaction: %w", errCommit)
			}
		}

		tx, err = db.Begin()
		if err != nil {
			return fmt.Errorf("failed to start transaction: %w", err)
		}
		defer tx.Rollback()

		_, err = tx.Exec(`ALTER TABLE account ADD COLUMN config JSONB NOT NULL DEFAULT '{}'`)
		if err != nil && strings.Contains(err.Error(), `column "config" of relation "account" already exists`) {
			tx.Rollback()
		} else if err != nil {
			return fmt.Errorf("failed to add config column to account table: %w", err)
		} else if err == nil {
			if errCommit := tx.Commit(); errCommit != nil {
				return fmt.Errorf("failed to commit transaction: %w", errCommit)
			}
		}

		return nil
	}),
<<<<<<< HEAD
	newFileMigration("0.3.0", "0.4.0", "postgres/0002_bookmark_archiver"),
=======
	newFileMigration("0.3.0", "0.4.0", "postgres/0002_created_time"),
>>>>>>> 4a5564d6
}

// PGDatabase is implementation of Database interface
// for connecting to PostgreSQL database.
type PGDatabase struct {
	dbbase
}

// OpenPGDatabase creates and opens connection to a PostgreSQL Database.
func OpenPGDatabase(ctx context.Context, connString string) (pgDB *PGDatabase, err error) {
	// Open database and start transaction
	db, err := sqlx.ConnectContext(ctx, "postgres", connString)
	if err != nil {
		return nil, errors.WithStack(err)
	}

	db.SetMaxOpenConns(100)
	db.SetConnMaxLifetime(time.Second)

	pgDB = &PGDatabase{dbbase: dbbase{db}}
	return pgDB, err
}

// DBX returns the underlying sqlx.DB object
func (db *PGDatabase) DBx() *sqlx.DB {
	return db.DB
}

// Migrate runs migrations for this database engine
func (db *PGDatabase) Migrate(ctx context.Context) error {
	if err := runMigrations(ctx, db, postgresMigrations); err != nil {
		return errors.WithStack(err)
	}

	return nil
}

// GetDatabaseSchemaVersion fetches the current migrations version of the database
func (db *PGDatabase) GetDatabaseSchemaVersion(ctx context.Context) (string, error) {
	var version string

	err := db.GetContext(ctx, &version, "SELECT database_schema_version FROM shiori_system")
	if err != nil {
		return "", errors.WithStack(err)
	}

	return version, nil
}

// SetDatabaseSchemaVersion sets the current migrations version of the database
func (db *PGDatabase) SetDatabaseSchemaVersion(ctx context.Context, version string) error {
	tx := db.MustBegin()
	defer tx.Rollback()

	return db.withTx(ctx, func(tx *sqlx.Tx) error {
		_, err := tx.Exec("UPDATE shiori_system SET database_schema_version = $1", version)
		if err != nil {
			return errors.WithStack(err)
		}

		return tx.Commit()
	})
}

// SaveBookmarks saves new or updated bookmarks to database.
// Returns the saved ID and error message if any happened.
func (db *PGDatabase) SaveBookmarks(ctx context.Context, create bool, bookmarks ...model.BookmarkDTO) (result []model.BookmarkDTO, err error) {
	result = []model.BookmarkDTO{}
	if err := db.withTx(ctx, func(tx *sqlx.Tx) error {
		// Prepare statement
		stmtInsertBook, err := tx.Preparex(`INSERT INTO bookmark
<<<<<<< HEAD
			(url, title, excerpt, author, public, content, html, modified, archiver, archive_path)
			VALUES($1, $2, $3, $4, $5, $6, $7, $8, $9, $10)
=======
			(url, title, excerpt, author, public, content, html, modified_at, created_at)
			VALUES($1, $2, $3, $4, $5, $6, $7, $8, $9)
>>>>>>> 4a5564d6
		RETURNING id`)
		if err != nil {
			return errors.WithStack(err)
		}

		stmtUpdateBook, err := tx.Preparex(`UPDATE bookmark SET
			url      = $1,
			title    = $2,
			excerpt  = $3,
			author   = $4,
			public   = $5,
			content  = $6,
			html     = $7,
<<<<<<< HEAD
			modified = $8,
			archiver = $9,
			archive_path = $10
			WHERE id = $11`)
=======
			modified_at = $8
			WHERE id = $9`)
>>>>>>> 4a5564d6
		if err != nil {
			return errors.WithStack(err)
		}

		stmtGetTag, err := tx.Preparex(`SELECT id FROM tag WHERE name = $1`)
		if err != nil {
			return errors.WithStack(err)
		}

		stmtInsertTag, err := tx.Preparex(`INSERT INTO tag (name) VALUES ($1) RETURNING id`)
		if err != nil {
			return errors.WithStack(err)
		}

		stmtInsertBookTag, err := tx.Preparex(`INSERT INTO bookmark_tag
			(tag_id, bookmark_id) VALUES ($1, $2) ON CONFLICT DO NOTHING`)
		if err != nil {
			return errors.WithStack(err)
		}

		stmtDeleteBookTag, err := tx.Preparex(`DELETE FROM bookmark_tag
			WHERE bookmark_id = $1 AND tag_id = $2`)
		if err != nil {
			return errors.WithStack(err)
		}

		// Prepare modified time
		modifiedTime := time.Now().UTC().Format(model.DatabaseDateFormat)

		// Execute statements
		result = []model.BookmarkDTO{}
		for _, book := range bookmarks {
			// URL and title
			if book.URL == "" {
				return errors.New("URL must not be empty")
			}

			if book.Title == "" {
				return errors.New("title must not be empty")
			}

			// Set modified time
			if book.ModifiedAt == "" {
				book.ModifiedAt = modifiedTime
			}

			// Save bookmark
			var err error
			if create {
				book.CreatedAt = modifiedTime
				err = stmtInsertBook.QueryRowContext(ctx,
					book.URL, book.Title, book.Excerpt, book.Author,
<<<<<<< HEAD
					book.Public, book.Content, book.HTML, book.Modified,
					book.Archiver, book.ArchivePath).Scan(&book.ID)
			} else {
				_, err = stmtUpdateBook.ExecContext(ctx,
					book.URL, book.Title, book.Excerpt, book.Author,
					book.Public, book.Content, book.HTML, book.Modified,
					book.Archiver, book.ArchivePath,
					book.ID)
=======
					book.Public, book.Content, book.HTML, book.ModifiedAt, book.CreatedAt).Scan(&book.ID)
			} else {
				_, err = stmtUpdateBook.ExecContext(ctx,
					book.URL, book.Title, book.Excerpt, book.Author,
					book.Public, book.Content, book.HTML, book.ModifiedAt, book.ID)
>>>>>>> 4a5564d6
			}
			if err != nil {
				return errors.WithStack(err)
			}

			// Save book tags
			newTags := []model.Tag{}
			for _, tag := range book.Tags {
				// If it's deleted tag, delete and continue
				if tag.Deleted {
					_, err = stmtDeleteBookTag.ExecContext(ctx, book.ID, tag.ID)
					if err != nil {
						return errors.WithStack(err)
					}
					continue
				}

				// Normalize tag name
				tagName := strings.ToLower(tag.Name)
				tagName = strings.Join(strings.Fields(tagName), " ")

				// If tag doesn't have any ID, fetch it from database
				if tag.ID == 0 {
					err = stmtGetTag.GetContext(ctx, &tag.ID, tagName)
					if err != nil && !errors.Is(err, sql.ErrNoRows) {
						return errors.WithStack(err)
					}

					// If tag doesn't exist in database, save it
					if tag.ID == 0 {
						var tagID64 int64
						err = stmtInsertTag.GetContext(ctx, &tagID64, tagName)
						if err != nil {
							return errors.WithStack(err)
						}

						tag.ID = int(tagID64)
					}

					if _, err := stmtInsertBookTag.ExecContext(ctx, tag.ID, book.ID); err != nil {
						return errors.WithStack(err)
					}
				}

				newTags = append(newTags, tag)
			}

			book.Tags = newTags
			result = append(result, book)
		}

		return nil
	}); err != nil {
		return nil, errors.WithStack(err)
	}

	return result, nil
}

// GetBookmarks fetch list of bookmarks based on submitted options.
func (db *PGDatabase) GetBookmarks(ctx context.Context, opts GetBookmarksOptions) ([]model.BookmarkDTO, error) {
	// Create initial query
	columns := []string{
		`id`,
		`url`,
		`title`,
		`excerpt`,
		`author`,
		`public`,
<<<<<<< HEAD
		`modified`,
		`content <> '' has_content,
		archiver,
		archive_path`}
=======
		`created_at`,
		`modified_at`,
		`content <> '' has_content`}
>>>>>>> 4a5564d6

	if opts.WithContent {
		columns = append(columns, `content`, `html`)
	}

	query := `SELECT ` + strings.Join(columns, ",") + `
		FROM bookmark WHERE TRUE`

	// Add where clause
	arg := map[string]interface{}{}

	// Add where clause for IDs
	if len(opts.IDs) > 0 {
		query += ` AND id IN (:ids)`
		arg["ids"] = opts.IDs
	}

	// Add where clause for search keyword
	if opts.Keyword != "" {
		query += ` AND (
			url LIKE '%' || :kw || '%' OR
			title LIKE '%' || :kw || '%' OR
			excerpt LIKE '%' || :kw || '%' OR
			content LIKE '%' || :kw || '%'
		)`

		arg["kw"] = opts.Keyword
	}

	// Add where clause for tags.
	// First we check for * in excluded and included tags,
	// which means all tags will be excluded and included, respectively.
	excludeAllTags := false
	for _, excludedTag := range opts.ExcludedTags {
		if excludedTag == "*" {
			excludeAllTags = true
			opts.ExcludedTags = []string{}
			break
		}
	}

	includeAllTags := false
	for _, includedTag := range opts.Tags {
		if includedTag == "*" {
			includeAllTags = true
			opts.Tags = []string{}
			break
		}
	}

	// If all tags excluded, we will only show bookmark without tags.
	// In other hand, if all tags included, we will only show bookmark with tags.
	if excludeAllTags {
		query += ` AND id NOT IN (SELECT DISTINCT bookmark_id FROM bookmark_tag)`
	} else if includeAllTags {
		query += ` AND id IN (SELECT DISTINCT bookmark_id FROM bookmark_tag)`
	}

	// Now we only need to find the normal tags
	if len(opts.Tags) > 0 {
		query += ` AND id IN (
			SELECT bt.bookmark_id
			FROM bookmark_tag bt
			LEFT JOIN tag t ON bt.tag_id = t.id
			WHERE t.name IN(:tags)
			GROUP BY bt.bookmark_id
			HAVING COUNT(bt.bookmark_id) = :ltags)`

		arg["tags"] = opts.Tags
		arg["ltags"] = len(opts.Tags)
	}

	if len(opts.ExcludedTags) > 0 {
		query += ` AND id NOT IN (
			SELECT DISTINCT bt.bookmark_id
			FROM bookmark_tag bt
			LEFT JOIN tag t ON bt.tag_id = t.id
			WHERE t.name IN(:extags))`

		arg["extags"] = opts.ExcludedTags
	}

	// Add order clause
	switch opts.OrderMethod {
	case ByLastAdded:
		query += ` ORDER BY id DESC`
	case ByLastModified:
		query += ` ORDER BY modified_at DESC`
	default:
		query += ` ORDER BY id`
	}

	if opts.Limit > 0 && opts.Offset >= 0 {
		query += ` LIMIT :limit OFFSET :offset`
		arg["limit"] = opts.Limit
		arg["offset"] = opts.Offset
	}

	// Expand query, because some of the args might be an array
	var err error
	query, args, _ := sqlx.Named(query, arg)
	query, args, err = sqlx.In(query, args...)
	if err != nil {
		return nil, fmt.Errorf("failed to expand query: %v", err)
	}
	query = db.Rebind(query)

	// Fetch bookmarks
	bookmarks := []model.BookmarkDTO{}
	err = db.SelectContext(ctx, &bookmarks, query, args...)
	if err != nil && err != sql.ErrNoRows {
		return nil, fmt.Errorf("failed to fetch data: %v", err)
	}

	// Fetch tags for each bookmarks
	stmtGetTags, err := db.PreparexContext(ctx, `SELECT t.id, t.name
		FROM bookmark_tag bt
		LEFT JOIN tag t ON bt.tag_id = t.id
		WHERE bt.bookmark_id = $1
		ORDER BY t.name`)
	if err != nil {
		return nil, fmt.Errorf("failed to prepare tag query: %v", err)
	}
	defer stmtGetTags.Close()

	for i, book := range bookmarks {
		book.Tags = []model.Tag{}
		err = stmtGetTags.SelectContext(ctx, &book.Tags, book.ID)
		if err != nil && err != sql.ErrNoRows {
			return nil, fmt.Errorf("failed to fetch tags: %v", err)
		}

		bookmarks[i] = book
	}

	return bookmarks, nil
}

// GetBookmarksCount fetch count of bookmarks based on submitted options.
func (db *PGDatabase) GetBookmarksCount(ctx context.Context, opts GetBookmarksOptions) (int, error) {
	// Create initial query
	query := `SELECT COUNT(id) FROM bookmark WHERE TRUE`

	arg := map[string]interface{}{}

	// Add where clause for IDs
	if len(opts.IDs) > 0 {
		query += ` AND id IN (:ids)`
		arg["ids"] = opts.IDs
	}

	// Add where clause for search keyword
	if opts.Keyword != "" {
		query += ` AND (
			url LIKE '%' || :kw || '%' OR
			title LIKE '%' || :kw || '%' OR
			excerpt LIKE '%' || :kw || '%' OR
			content LIKE '%' || :kw || '%'
		)`

		arg["lurl"] = "%" + opts.Keyword + "%"
		arg["kw"] = opts.Keyword
	}

	// Add where clause for tags.
	// First we check for * in excluded and included tags,
	// which means all tags will be excluded and included, respectively.
	excludeAllTags := false
	for _, excludedTag := range opts.ExcludedTags {
		if excludedTag == "*" {
			excludeAllTags = true
			opts.ExcludedTags = []string{}
			break
		}
	}

	includeAllTags := false
	for _, includedTag := range opts.Tags {
		if includedTag == "*" {
			includeAllTags = true
			opts.Tags = []string{}
			break
		}
	}

	// If all tags excluded, we will only show bookmark without tags.
	// In other hand, if all tags included, we will only show bookmark with tags.
	if excludeAllTags {
		query += ` AND id NOT IN (SELECT DISTINCT bookmark_id FROM bookmark_tag)`
	} else if includeAllTags {
		query += ` AND id IN (SELECT DISTINCT bookmark_id FROM bookmark_tag)`
	}

	// Now we only need to find the normal tags
	if len(opts.Tags) > 0 {
		query += ` AND id IN (
			SELECT bt.bookmark_id
			FROM bookmark_tag bt
			LEFT JOIN tag t ON bt.tag_id = t.id
			WHERE t.name IN(:tags)
			GROUP BY bt.bookmark_id
			HAVING COUNT(bt.bookmark_id) = :ltags)`

		arg["tags"] = opts.Tags
		arg["ltags"] = len(opts.Tags)
	}

	if len(opts.ExcludedTags) > 0 {
		query += ` AND id NOT IN (
			SELECT DISTINCT bt.bookmark_id
			FROM bookmark_tag bt
			LEFT JOIN tag t ON bt.tag_id = t.id
			WHERE t.name IN(:etags))`

		arg["etags"] = opts.ExcludedTags
	}

	// Expand query, because some of the args might be an array
	var err error
	query, args, err := sqlx.Named(query, arg)
	if err != nil {
		return 0, errors.WithStack(err)
	}

	query, args, err = sqlx.In(query, args...)
	if err != nil {
		return 0, errors.WithStack(err)
	}
	query = db.Rebind(query)

	// Fetch count
	var nBookmarks int
	err = db.GetContext(ctx, &nBookmarks, query, args...)
	if err != nil && err != sql.ErrNoRows {
		return 0, errors.WithStack(err)
	}

	return nBookmarks, nil
}

// DeleteBookmarks removes all record with matching ids from database.
func (db *PGDatabase) DeleteBookmarks(ctx context.Context, ids ...int) (err error) {
	if err := db.withTx(ctx, func(tx *sqlx.Tx) error {
		// Prepare queries
		delBookmark := `DELETE FROM bookmark`
		delBookmarkTag := `DELETE FROM bookmark_tag`

		// Delete bookmark(s)
		if len(ids) == 0 {
			_, err := tx.ExecContext(ctx, delBookmarkTag)
			if err != nil {
				return errors.WithStack(err)
			}

			_, err = tx.ExecContext(ctx, delBookmark)
			if err != nil {
				return errors.WithStack(err)
			}
		} else {
			delBookmark += ` WHERE id = $1`
			delBookmarkTag += ` WHERE bookmark_id = $1`

			stmtDelBookmark, err := tx.Preparex(delBookmark)
			if err != nil {
				return errors.WithStack(err)
			}
			stmtDelBookmarkTag, err := tx.Preparex(delBookmarkTag)
			if err != nil {
				return errors.WithStack(err)
			}

			for _, id := range ids {
				_, err = stmtDelBookmarkTag.ExecContext(ctx, id)
				if err != nil {
					return errors.WithStack(err)
				}

				_, err = stmtDelBookmark.ExecContext(ctx, id)
				if err != nil {
					return errors.WithStack(err)
				}
			}
		}

		return nil
	}); err != nil {
		return errors.WithStack(err)
	}

	return nil
}

// GetBookmark fetches bookmark based on its ID or URL.
// Returns the bookmark and boolean whether it's exist or not.
func (db *PGDatabase) GetBookmark(ctx context.Context, id int, url string) (model.BookmarkDTO, bool, error) {
	args := []interface{}{id}
	query := `SELECT
		id, url, title, excerpt, author, public,
<<<<<<< HEAD
		content, html, modified, content <> '' has_content,
		archiver, archive_path
=======
		content, html, modified_at, created_at, content <> '' has_content
>>>>>>> 4a5564d6
		FROM bookmark WHERE id = $1`

	if url != "" {
		query += ` OR url = $2`
		args = append(args, url)
	}

	book := model.BookmarkDTO{}
	if err := db.GetContext(ctx, &book, query, args...); err != nil && err != sql.ErrNoRows {
		return book, false, errors.WithStack(err)
	}

	return book, book.ID != 0, nil
}

// SaveAccount saves new account to database. Returns error if any happened.
func (db *PGDatabase) SaveAccount(ctx context.Context, account model.Account) (err error) {
	// Hash password with bcrypt
	hashedPassword, err := bcrypt.GenerateFromPassword([]byte(account.Password), 10)
	if err != nil {
		return err
	}

	// Insert account to database
	_, err = db.ExecContext(ctx, `INSERT INTO account
		(username, password, owner, config) VALUES ($1, $2, $3, $4)
		ON CONFLICT(username) DO UPDATE SET
		password = $2,
		owner = $3`,
		account.Username, hashedPassword, account.Owner, account.Config)

	return errors.WithStack(err)
}

// SaveAccountSettings update settings for specific account  in database. Returns error if any happened
func (db *PGDatabase) SaveAccountSettings(ctx context.Context, account model.Account) (err error) {

	// Insert account to database
	_, err = db.ExecContext(ctx, `UPDATE account
   		SET config = $1
   		WHERE username = $2`,
		account.Config, account.Username)

	return errors.WithStack(err)
}

// GetAccounts fetch list of account (without its password) based on submitted options.
func (db *PGDatabase) GetAccounts(ctx context.Context, opts GetAccountsOptions) ([]model.Account, error) {
	// Create query
	args := []interface{}{}
	query := `SELECT id, username, owner, config FROM account WHERE TRUE`

	if opts.Keyword != "" {
		query += " AND username LIKE $1"
		args = append(args, "%"+opts.Keyword+"%")
	}

	if opts.Owner {
		query += " AND owner = TRUE"
	}

	query += ` ORDER BY username`

	// Fetch list account
	accounts := []model.Account{}
	err := db.SelectContext(ctx, &accounts, query, args...)
	if err != nil && err != sql.ErrNoRows {
		return nil, errors.WithStack(err)
	}

	return accounts, nil
}

// GetAccount fetch account with matching username.
// Returns the account and boolean whether it's exist or not.
func (db *PGDatabase) GetAccount(ctx context.Context, username string) (model.Account, bool, error) {
	account := model.Account{}
	if err := db.GetContext(ctx, &account, `SELECT
		id, username, password, owner, config FROM account WHERE username = $1`,
		username,
	); err != nil {
		return account, false, errors.WithStack(err)
	}

	return account, account.ID != 0, nil
}

// DeleteAccounts removes all record with matching usernames.
func (db *PGDatabase) DeleteAccounts(ctx context.Context, usernames ...string) (err error) {
	if err := db.withTx(ctx, func(tx *sqlx.Tx) error {
		// Delete account
		stmtDelete, _ := tx.Preparex(`DELETE FROM account WHERE username = $1`)
		for _, username := range usernames {
			if _, err := stmtDelete.ExecContext(ctx, username); err != nil {
				return errors.WithStack(err)
			}
		}

		return nil
	}); err != nil {
		return errors.WithStack(err)
	}

	return nil
}

// CreateTags creates new tags from submitted objects.
func (db *PGDatabase) CreateTags(ctx context.Context, tags ...model.Tag) error {
	query := `INSERT INTO tag (name) VALUES (:name)`

	if err := db.withTx(ctx, func(tx *sqlx.Tx) error {
		if _, err := tx.NamedExec(query, tags); err != nil {
			return errors.WithStack(err)
		}

		return nil
	}); err != nil {
		return errors.Wrap(errors.WithStack(err), "error running transaction")
	}

	return nil
}

// GetTags fetch list of tags and their frequency.
func (db *PGDatabase) GetTags(ctx context.Context) ([]model.Tag, error) {
	tags := []model.Tag{}
	query := `SELECT bt.tag_id id, t.name, COUNT(bt.tag_id) n_bookmarks
		FROM bookmark_tag bt
		LEFT JOIN tag t ON bt.tag_id = t.id
		GROUP BY bt.tag_id, t.name ORDER BY t.name`

	err := db.SelectContext(ctx, &tags, query)
	if err != nil && err != sql.ErrNoRows {
		return nil, errors.WithStack(err)
	}

	return tags, nil
}

// RenameTag change the name of a tag.
func (db *PGDatabase) RenameTag(ctx context.Context, id int, newName string) error {
	if err := db.withTx(ctx, func(tx *sqlx.Tx) error {
		_, err := db.Exec(`UPDATE tag SET name = $1 WHERE id = $2`, newName, id)
		return errors.WithStack(err)
	}); err != nil {
		return errors.WithStack(err)
	}

	return nil
}<|MERGE_RESOLUTION|>--- conflicted
+++ resolved
@@ -57,11 +57,8 @@
 
 		return nil
 	}),
-<<<<<<< HEAD
-	newFileMigration("0.3.0", "0.4.0", "postgres/0002_bookmark_archiver"),
-=======
 	newFileMigration("0.3.0", "0.4.0", "postgres/0002_created_time"),
->>>>>>> 4a5564d6
+	newFileMigration("0.4.0", "0.5.0", "postgres/0003_bookmark_archiver"),
 }
 
 // PGDatabase is implementation of Database interface
@@ -133,13 +130,8 @@
 	if err := db.withTx(ctx, func(tx *sqlx.Tx) error {
 		// Prepare statement
 		stmtInsertBook, err := tx.Preparex(`INSERT INTO bookmark
-<<<<<<< HEAD
-			(url, title, excerpt, author, public, content, html, modified, archiver, archive_path)
-			VALUES($1, $2, $3, $4, $5, $6, $7, $8, $9, $10)
-=======
-			(url, title, excerpt, author, public, content, html, modified_at, created_at)
-			VALUES($1, $2, $3, $4, $5, $6, $7, $8, $9)
->>>>>>> 4a5564d6
+			(url, title, excerpt, author, public, content, html, modified_at, created_at, archiver, archive_path)
+			VALUES($1, $2, $3, $4, $5, $6, $7, $8, $9, $10, $11)
 		RETURNING id`)
 		if err != nil {
 			return errors.WithStack(err)
@@ -153,15 +145,10 @@
 			public   = $5,
 			content  = $6,
 			html     = $7,
-<<<<<<< HEAD
-			modified = $8,
+			modified_at = $8
 			archiver = $9,
 			archive_path = $10
 			WHERE id = $11`)
-=======
-			modified_at = $8
-			WHERE id = $9`)
->>>>>>> 4a5564d6
 		if err != nil {
 			return errors.WithStack(err)
 		}
@@ -214,22 +201,14 @@
 				book.CreatedAt = modifiedTime
 				err = stmtInsertBook.QueryRowContext(ctx,
 					book.URL, book.Title, book.Excerpt, book.Author,
-<<<<<<< HEAD
-					book.Public, book.Content, book.HTML, book.Modified,
+					book.Public, book.Content, book.HTML, book.ModifiedAt, book.CreatedAt,
 					book.Archiver, book.ArchivePath).Scan(&book.ID)
 			} else {
 				_, err = stmtUpdateBook.ExecContext(ctx,
 					book.URL, book.Title, book.Excerpt, book.Author,
-					book.Public, book.Content, book.HTML, book.Modified,
+					book.Public, book.Content, book.HTML, book.ModifiedAt,
 					book.Archiver, book.ArchivePath,
 					book.ID)
-=======
-					book.Public, book.Content, book.HTML, book.ModifiedAt, book.CreatedAt).Scan(&book.ID)
-			} else {
-				_, err = stmtUpdateBook.ExecContext(ctx,
-					book.URL, book.Title, book.Excerpt, book.Author,
-					book.Public, book.Content, book.HTML, book.ModifiedAt, book.ID)
->>>>>>> 4a5564d6
 			}
 			if err != nil {
 				return errors.WithStack(err)
@@ -299,16 +278,11 @@
 		`excerpt`,
 		`author`,
 		`public`,
-<<<<<<< HEAD
-		`modified`,
+		`modified_at`,
+		`created_at`,
 		`content <> '' has_content,
 		archiver,
 		archive_path`}
-=======
-		`created_at`,
-		`modified_at`,
-		`content <> '' has_content`}
->>>>>>> 4a5564d6
 
 	if opts.WithContent {
 		columns = append(columns, `content`, `html`)
@@ -607,12 +581,8 @@
 	args := []interface{}{id}
 	query := `SELECT
 		id, url, title, excerpt, author, public,
-<<<<<<< HEAD
-		content, html, modified, content <> '' has_content,
+		content, html, modified_at, created_at, content <> '' has_content
 		archiver, archive_path
-=======
-		content, html, modified_at, created_at, content <> '' has_content
->>>>>>> 4a5564d6
 		FROM bookmark WHERE id = $1`
 
 	if url != "" {
