package database

import (
	"context"
	"database/sql"
	"fmt"
	"log"
	"strings"
	"time"

	"github.com/go-shiori/shiori/internal/model"
	"github.com/jmoiron/sqlx"
	"github.com/pkg/errors"
	"golang.org/x/crypto/bcrypt"

	_ "modernc.org/sqlite"
)

var sqliteMigrations = []migration{
	newFileMigration("0.0.0", "0.1.0", "sqlite/0000_system"),
	newFileMigration("0.1.0", "0.2.0", "sqlite/0001_initial"),
	newFuncMigration("0.2.0", "0.3.0", func(db *sql.DB) error {
		// Ensure that bookmark table has `has_content` column and account table has `config` column
		// for users upgrading from <1.5.4 directly into this version.
		tx, err := db.Begin()
		if err != nil {
			return fmt.Errorf("failed to start transaction: %w", err)
		}
		defer tx.Rollback()

		_, err = tx.Exec(`ALTER TABLE bookmark ADD COLUMN has_content BOOLEAN DEFAULT FALSE NOT NULL`)
		if err != nil && strings.Contains(err.Error(), `duplicate column name`) {
			tx.Rollback()
		} else if err != nil {
			return fmt.Errorf("failed to add has_content column to bookmark table: %w", err)
		} else if err == nil {
			if errCommit := tx.Commit(); errCommit != nil {
				return fmt.Errorf("failed to commit transaction: %w", errCommit)
			}
		}

		tx, err = db.Begin()
		if err != nil {
			return fmt.Errorf("failed to start transaction: %w", err)
		}
		defer tx.Rollback()

		_, err = tx.Exec(`ALTER TABLE account ADD COLUMN config JSON NOT NULL DEFAULT '{}'`)
		if err != nil && strings.Contains(err.Error(), `duplicate column name`) {
			tx.Rollback()
		} else if err != nil {
			return fmt.Errorf("failed to add config column to account table: %w", err)
		} else if err == nil {
			if errCommit := tx.Commit(); errCommit != nil {
				return fmt.Errorf("failed to commit transaction: %w", errCommit)
			}
		}

		return nil
	}),
	newFileMigration("0.3.0", "0.4.0", "sqlite/0002_denormalize_content"),
	newFileMigration("0.4.0", "0.5.0", "sqlite/0003_uniq_id"),
<<<<<<< HEAD
	newFileMigration("0.5.0", "0.6.0", "sqlite/0004_bookmark_archiver"),
	// newFuncMigration("0.6.0", "0.7.0", func(db *sql.DB) error {
	// 	// Ensure that the field `archive_path` has the path to the archive if the file exists

	// 	tx, err := db.Begin()
	// 	if err != nil {
	// 		return fmt.Errorf("failed to start transaction: %w", err)
	// 	}

	// 	// Get all bookmarks
	// 	rows, err := tx.Query(`SELECT id, url FROM bookmark`)
	// 	if err != nil {
	// 		return fmt.Errorf("failed to get bookmarks: %w", err)
	// 	}

	// 	// Prepare statement
	// 	stmt, err := tx.Prepare(`UPDATE bookmark SET archive_path = ? WHERE id = ?`)
	// 	if err != nil {
	// 		return fmt.Errorf("failed to prepare statement: %w", err)
	// 	}

	// 	// Close rows and statement
	// 	defer rows.Close()
	// 	defer stmt.Close()

	// 	// Iterate over bookmarks
	// 	for rows.Next() {
	// 		var id int
	// 		var url string

	// 		if err := rows.Scan(&id, &url); err != nil {
	// 			return fmt.Errorf("failed to scan row: %w", err)
	// 		}
	// 	}

	// 	return nil
	// }),
=======
	newFileMigration("0.5.0", "0.6.0", "sqlite/0004_created_time"),
>>>>>>> 4a5564d6
}

// SQLiteDatabase is implementation of Database interface
// for connecting to SQLite3 database.
type SQLiteDatabase struct {
	dbbase
}

type bookmarkContent struct {
	ID      int    `db:"docid"`
	Content string `db:"content"`
	HTML    string `db:"html"`
}

type tagContent struct {
	ID int `db:"bookmark_id"`
	model.Tag
}

// DBX returns the underlying sqlx.DB object
func (db *SQLiteDatabase) DBx() *sqlx.DB {
	return db.DB
}

// Migrate runs migrations for this database engine
func (db *SQLiteDatabase) Migrate(ctx context.Context) error {
	if err := runMigrations(ctx, db, sqliteMigrations); err != nil {
		return errors.WithStack(err)
	}

	return nil
}

// GetDatabaseSchemaVersion fetches the current migrations version of the database
func (db *SQLiteDatabase) GetDatabaseSchemaVersion(ctx context.Context) (string, error) {
	var version string

	err := db.GetContext(ctx, &version, "SELECT database_schema_version FROM shiori_system")
	if err != nil {
		return "", errors.WithStack(err)
	}

	return version, nil
}

// SetDatabaseSchemaVersion sets the current migrations version of the database
func (db *SQLiteDatabase) SetDatabaseSchemaVersion(ctx context.Context, version string) error {
	tx := db.MustBegin()
	defer tx.Rollback()

	_, err := tx.Exec("UPDATE shiori_system SET database_schema_version = ?", version)
	if err != nil {
		return errors.WithStack(err)
	}

	return tx.Commit()
}

// SaveBookmarks saves new or updated bookmarks to database.
// Returns the saved ID and error message if any happened.
func (db *SQLiteDatabase) SaveBookmarks(ctx context.Context, create bool, bookmarks ...model.BookmarkDTO) ([]model.BookmarkDTO, error) {
	var result []model.BookmarkDTO

	if err := db.withTx(ctx, func(tx *sqlx.Tx) error {
		// Prepare statement

		stmtInsertBook, err := tx.PreparexContext(ctx, `INSERT INTO bookmark
<<<<<<< HEAD
			(url, title, excerpt, author, public, modified, has_content, archiver, archive_path)
			VALUES(?, ?, ?, ?, ?, ?, ?, ?, ?) RETURNING id`)
=======
			(url, title, excerpt, author, public, modified_at, has_content, created_at)
			VALUES(?, ?, ?, ?, ?, ?, ?, ?) RETURNING id`)
>>>>>>> 4a5564d6
		if err != nil {
			return errors.WithStack(err)
		}

		stmtUpdateBook, err := tx.PreparexContext(ctx, `UPDATE bookmark SET
			url = ?, title = ?,	excerpt = ?, author = ?,
<<<<<<< HEAD
			public = ?, modified = ?, has_content = ?,
			archiver = ?, archive_path = ?
=======
			public = ?, modified_at = ?, has_content = ?
>>>>>>> 4a5564d6
			WHERE id = ?`)
		if err != nil {
			return errors.WithStack(err)
		}

		stmtInsertBookContent, err := tx.PreparexContext(ctx, `INSERT OR REPLACE INTO bookmark_content
			(docid, title, content, html)
			VALUES (?, ?, ?, ?)`)
		if err != nil {
			return errors.WithStack(err)
		}

		stmtUpdateBookContent, err := tx.PreparexContext(ctx, `UPDATE bookmark_content SET
			title = ?, content = ?, html = ?
			WHERE docid = ?`)
		if err != nil {
			return errors.WithStack(err)
		}

		stmtGetTag, err := tx.PreparexContext(ctx, `SELECT id FROM tag WHERE name = ?`)
		if err != nil {
			return errors.WithStack(err)
		}

		stmtInsertTag, err := tx.PreparexContext(ctx, `INSERT INTO tag (name) VALUES (?)`)
		if err != nil {
			return errors.WithStack(err)
		}

		stmtInsertBookTag, err := tx.PreparexContext(ctx, `INSERT OR IGNORE INTO bookmark_tag
			(tag_id, bookmark_id) VALUES (?, ?)`)
		if err != nil {
			return errors.WithStack(err)
		}

		stmtDeleteBookTag, err := tx.PreparexContext(ctx, `DELETE FROM bookmark_tag
			WHERE bookmark_id = ? AND tag_id = ?`)
		if err != nil {
			return errors.WithStack(err)
		}

		// Prepare modified time
		modifiedTime := time.Now().UTC().Format(model.DatabaseDateFormat)

		// Execute statements

		for _, book := range bookmarks {
			// Check URL and title
			if book.URL == "" {
				return errors.New("URL must not be empty")
			}

			if book.Title == "" {
				return errors.New("title must not be empty")
			}

			// Set modified time
			if book.ModifiedAt == "" {
				book.ModifiedAt = modifiedTime
			}

			hasContent := book.Content != ""

			// Create or update bookmark
			var err error
			if create {
				book.CreatedAt = modifiedTime
				err = stmtInsertBook.QueryRowContext(ctx,
<<<<<<< HEAD
					book.URL, book.Title, book.Excerpt, book.Author, book.Public, book.Modified, hasContent, book.Archiver, book.ArchivePath).Scan(&book.ID)
			} else {
				_, err = stmtUpdateBook.ExecContext(ctx,
					book.URL, book.Title, book.Excerpt, book.Author, book.Public, book.Modified, hasContent, book.Archiver, book.ArchivePath, book.ID)
=======
					book.URL, book.Title, book.Excerpt, book.Author, book.Public, book.ModifiedAt, hasContent, book.CreatedAt).Scan(&book.ID)
			} else {
				_, err = stmtUpdateBook.ExecContext(ctx,
					book.URL, book.Title, book.Excerpt, book.Author, book.Public, book.ModifiedAt, hasContent, book.ID)
>>>>>>> 4a5564d6
			}
			if err != nil {
				return errors.WithStack(err)
			}

			// Try to update it first to check for existence, we can't do an UPSERT here because
			// bookmant_content is a virtual table
			res, err := stmtUpdateBookContent.ExecContext(ctx, book.Title, book.Content, book.HTML, book.ID)
			if err != nil {
				return errors.WithStack(err)
			}

			rows, err := res.RowsAffected()
			if err != nil {
				return errors.WithStack(err)
			}

			if rows == 0 {
				_, err = stmtInsertBookContent.ExecContext(ctx, book.ID, book.Title, book.Content, book.HTML)
				if err != nil {
					return errors.WithStack(err)
				}
			}

			// Save book tags
			newTags := []model.Tag{}
			for _, tag := range book.Tags {
				// If it's deleted tag, delete and continue
				if tag.Deleted {
					_, err = stmtDeleteBookTag.ExecContext(ctx, book.ID, tag.ID)
					if err != nil {
						return errors.WithStack(err)
					}
					continue
				}

				// Normalize tag name
				tagName := strings.ToLower(tag.Name)
				tagName = strings.Join(strings.Fields(tagName), " ")

				// If tag doesn't have any ID, fetch it from database
				if tag.ID == 0 {
					if err := stmtGetTag.GetContext(ctx, &tag.ID, tagName); err != nil && err != sql.ErrNoRows {
						return errors.WithStack(err)
					}

					// If tag doesn't exist in database, save it
					if tag.ID == 0 {
						res, err := stmtInsertTag.ExecContext(ctx, tagName)
						if err != nil {
							return errors.WithStack(err)
						}

						tagID64, err := res.LastInsertId()
						if err != nil && err != sql.ErrNoRows {
							return errors.WithStack(err)
						}

						tag.ID = int(tagID64)
					}

					if _, err := stmtInsertBookTag.ExecContext(ctx, tag.ID, book.ID); err != nil {
						return errors.WithStack(err)
					}
				}

				newTags = append(newTags, tag)
			}

			book.Tags = newTags
			result = append(result, book)
		}

		return nil
	}); err != nil {
		return nil, errors.WithStack(err)
	}

	return result, nil
}

// GetBookmarks fetch list of bookmarks based on submitted options.
func (db *SQLiteDatabase) GetBookmarks(ctx context.Context, opts GetBookmarksOptions) ([]model.BookmarkDTO, error) {
	// Create initial query
	query := `SELECT
		b.id,
		b.url,
		b.title,
		b.excerpt,
		b.author,
		b.public,
<<<<<<< HEAD
		b.modified,
		b.has_content,
		b.archiver,
		b.archive_path
=======
		b.created_at,
		b.modified_at,
		b.has_content
>>>>>>> 4a5564d6
		FROM bookmark b
		WHERE 1`

	// Add where clause
	args := []interface{}{}

	// Add where clause for IDs
	if len(opts.IDs) > 0 {
		query += ` AND b.id IN (?)`
		args = append(args, opts.IDs)
	}

	// Add where clause for search keyword
	if opts.Keyword != "" {
		query += ` AND (b.url LIKE '%' || ? || '%' OR b.excerpt LIKE '%' || ? || '%' OR b.id IN (
			SELECT docid id
			FROM bookmark_content
			WHERE title MATCH ? OR content MATCH ?))`

		args = append(args, opts.Keyword, opts.Keyword)

		// Replace dash with spaces since FTS5 uses `-name` as column identifier and double quote
		// since FTS5 uses double quote as string identifier
		// Reference: https://sqlite.org/fts5.html#fts5_strings
		ftsKeyword := strings.ReplaceAll(opts.Keyword, "-", " ")

		// Properly set double quotes for string literals in sqlite's fts
		ftsKeyword = strings.ReplaceAll(ftsKeyword, "\"", "\"\"")

		args = append(args, "\""+ftsKeyword+"\"", "\""+ftsKeyword+"\"")
	}

	// Add where clause for tags.
	// First we check for * in excluded and included tags,
	// which means all tags will be excluded and included, respectively.
	excludeAllTags := false
	for _, excludedTag := range opts.ExcludedTags {
		if excludedTag == "*" {
			excludeAllTags = true
			opts.ExcludedTags = []string{}
			break
		}
	}

	includeAllTags := false
	for _, includedTag := range opts.Tags {
		if includedTag == "*" {
			includeAllTags = true
			opts.Tags = []string{}
			break
		}
	}

	// If all tags excluded, we will only show bookmark without tags.
	// In other hand, if all tags included, we will only show bookmark with tags.
	if excludeAllTags {
		query += ` AND b.id NOT IN (SELECT DISTINCT bookmark_id FROM bookmark_tag)`
	} else if includeAllTags {
		query += ` AND b.id IN (SELECT DISTINCT bookmark_id FROM bookmark_tag)`
	}

	// Now we only need to find the normal tags
	if len(opts.Tags) > 0 {
		query += ` AND b.id IN (
			SELECT bt.bookmark_id
			FROM bookmark_tag bt
			LEFT JOIN tag t ON bt.tag_id = t.id
			WHERE t.name IN(?)
			GROUP BY bt.bookmark_id
			HAVING COUNT(bt.bookmark_id) = ?)`

		args = append(args, opts.Tags, len(opts.Tags))
	}

	if len(opts.ExcludedTags) > 0 {
		query += ` AND b.id NOT IN (
			SELECT DISTINCT bt.bookmark_id
			FROM bookmark_tag bt
			LEFT JOIN tag t ON bt.tag_id = t.id
			WHERE t.name IN(?))`

		args = append(args, opts.ExcludedTags)
	}

	// Add order clause
	switch opts.OrderMethod {
	case ByLastAdded:
		query += ` ORDER BY b.id DESC`
	case ByLastModified:
		query += ` ORDER BY b.modified_at DESC`
	default:
		query += ` ORDER BY b.id`
	}

	if opts.Limit > 0 && opts.Offset >= 0 {
		query += ` LIMIT ? OFFSET ?`
		args = append(args, opts.Limit, opts.Offset)
	}

	// Expand query, because some of the args might be an array
	query, args, err := sqlx.In(query, args...)
	if err != nil {
		return nil, errors.WithStack(err)
	}

	// Fetch bookmarks
	bookmarks := []model.BookmarkDTO{}
	err = db.SelectContext(ctx, &bookmarks, query, args...)
	if err != nil && err != sql.ErrNoRows {
		return nil, errors.WithStack(err)
	}

	// store bookmark IDs for further enrichment
	var bookmarkIds = make([]int, 0, len(bookmarks))
	for _, book := range bookmarks {
		bookmarkIds = append(bookmarkIds, book.ID)
	}

	if len(bookmarkIds) == 0 {
		return bookmarks, nil
	}

	// If content needed, fetch it separately
	// It's faster than join with virtual table
	if opts.WithContent {
		contents := make([]bookmarkContent, 0, len(bookmarks))
		contentMap := make(map[int]bookmarkContent, len(bookmarks))

		contentQuery, args, err := sqlx.In(`SELECT docid, content, html FROM bookmark_content WHERE docid IN (?)`, bookmarkIds)
		contentQuery = db.Rebind(contentQuery)
		if err != nil {
			return nil, errors.WithStack(err)
		}

		err = db.Select(&contents, contentQuery, args...)
		if err != nil && err != sql.ErrNoRows {
			return nil, errors.WithStack(err)
		}
		for _, content := range contents {
			contentMap[content.ID] = content
		}
		for i := range bookmarks[:] {
			book := &bookmarks[i]
			if bookmarkContent, found := contentMap[book.ID]; found {
				book.Content = bookmarkContent.Content
				book.HTML = bookmarkContent.HTML
			} else {
				log.Printf("not found content for bookmark %d, but it should be; check DB consistency", book.ID)
			}
		}

	}

	// Fetch tags for each bookmark
	tags := make([]tagContent, 0, len(bookmarks))
	tagsMap := make(map[int][]model.Tag, len(bookmarks))

	tagsQuery, tagArgs, err := sqlx.In(`SELECT bt.bookmark_id, t.id, t.name
		FROM bookmark_tag bt
		LEFT JOIN tag t ON bt.tag_id = t.id
		WHERE bt.bookmark_id IN (?)
		ORDER BY t.name`, bookmarkIds)
	tagsQuery = db.Rebind(tagsQuery)
	if err != nil {
		return nil, errors.WithStack(err)
	}

	err = db.Select(&tags, tagsQuery, tagArgs...)
	if err != nil && err != sql.ErrNoRows {
		return nil, errors.WithStack(err)
	}
	for _, fetchedTag := range tags {
		if tags, found := tagsMap[fetchedTag.ID]; found {
			tagsMap[fetchedTag.ID] = append(tags, fetchedTag.Tag)
		} else {
			tagsMap[fetchedTag.ID] = []model.Tag{fetchedTag.Tag}
		}
	}
	for i := range bookmarks[:] {
		book := &bookmarks[i]
		if tags, found := tagsMap[book.ID]; found {
			book.Tags = tags
		} else {
			book.Tags = []model.Tag{}
		}
	}

	return bookmarks, nil
}

// GetBookmarksCount fetch count of bookmarks based on submitted options.
func (db *SQLiteDatabase) GetBookmarksCount(ctx context.Context, opts GetBookmarksOptions) (int, error) {
	// Create initial query
	query := `SELECT COUNT(b.id)
		FROM bookmark b
		WHERE 1`

	// Add where clause
	args := []interface{}{}

	// Add where clause for IDs
	if len(opts.IDs) > 0 {
		query += ` AND b.id IN (?)`
		args = append(args, opts.IDs)
	}

	// Add where clause for search keyword
	if opts.Keyword != "" {
		query += ` AND (b.url LIKE '%' || ? || '%' OR b.excerpt LIKE '%' || ? || '%' OR b.id IN (
			SELECT docid id
			FROM bookmark_content
			WHERE title MATCH ? OR content MATCH ?))`

		args = append(args, opts.Keyword, opts.Keyword)

		// Replace dash with spaces since FTS5 uses `-name` as column identifier and double quote
		// since FTS5 uses double quote as string identifier
		// Reference: https://sqlite.org/fts5.html#fts5_strings
		ftsKeyword := strings.ReplaceAll(opts.Keyword, "-", " ")

		// Properly set double quotes for string literals in sqlite's fts
		ftsKeyword = strings.ReplaceAll(ftsKeyword, "\"", "\"\"")

		args = append(args, "\""+ftsKeyword+"\"", "\""+ftsKeyword+"\"")
	}

	// Add where clause for tags.
	// First we check for * in excluded and included tags,
	// which means all tags will be excluded and included, respectively.
	excludeAllTags := false
	for _, excludedTag := range opts.ExcludedTags {
		if excludedTag == "*" {
			excludeAllTags = true
			opts.ExcludedTags = []string{}
			break
		}
	}

	includeAllTags := false
	for _, includedTag := range opts.Tags {
		if includedTag == "*" {
			includeAllTags = true
			opts.Tags = []string{}
			break
		}
	}

	// If all tags excluded, we will only show bookmark without tags.
	// In other hand, if all tags included, we will only show bookmark with tags.
	if excludeAllTags {
		query += ` AND b.id NOT IN (SELECT DISTINCT bookmark_id FROM bookmark_tag)`
	} else if includeAllTags {
		query += ` AND b.id IN (SELECT DISTINCT bookmark_id FROM bookmark_tag)`
	}

	// Now we only need to find the normal tags
	if len(opts.Tags) > 0 {
		query += ` AND b.id IN (
			SELECT bt.bookmark_id
			FROM bookmark_tag bt
			LEFT JOIN tag t ON bt.tag_id = t.id
			WHERE t.name IN(?)
			GROUP BY bt.bookmark_id
			HAVING COUNT(bt.bookmark_id) = ?)`

		args = append(args, opts.Tags, len(opts.Tags))
	}

	if len(opts.ExcludedTags) > 0 {
		query += ` AND b.id NOT IN (
			SELECT DISTINCT bt.bookmark_id
			FROM bookmark_tag bt
			LEFT JOIN tag t ON bt.tag_id = t.id
			WHERE t.name IN(?))`

		args = append(args, opts.ExcludedTags)
	}

	// Expand query, because some of the args might be an array
	query, args, err := sqlx.In(query, args...)
	if err != nil {
		return 0, errors.WithStack(err)
	}

	// Fetch count
	var nBookmarks int
	err = db.GetContext(ctx, &nBookmarks, query, args...)
	if err != nil && err != sql.ErrNoRows {
		return 0, errors.WithStack(err)
	}

	return nBookmarks, nil
}

// DeleteBookmarks removes all record with matching ids from database.
func (db *SQLiteDatabase) DeleteBookmarks(ctx context.Context, ids ...int) error {
	if err := db.withTx(ctx, func(tx *sqlx.Tx) error {
		// Prepare queries
		delBookmark := `DELETE FROM bookmark`
		delBookmarkTag := `DELETE FROM bookmark_tag`
		delBookmarkContent := `DELETE FROM bookmark_content`

		// Delete bookmark(s)
		if len(ids) == 0 {
			_, err := tx.ExecContext(ctx, delBookmarkContent)
			if err != nil {
				return errors.WithStack(err)
			}

			_, err = tx.ExecContext(ctx, delBookmarkTag)
			if err != nil {
				return errors.WithStack(err)
			}

			_, err = tx.ExecContext(ctx, delBookmark)
			if err != nil {
				return errors.WithStack(err)
			}
		} else {
			delBookmark += ` WHERE id = ?`
			delBookmarkTag += ` WHERE bookmark_id = ?`
			delBookmarkContent += ` WHERE docid = ?`

			stmtDelBookmark, err := tx.Preparex(delBookmark)
			if err != nil {
				return errors.WithStack(err)
			}

			stmtDelBookmarkTag, err := tx.Preparex(delBookmarkTag)
			if err != nil {
				return errors.WithStack(err)
			}

			stmtDelBookmarkContent, err := tx.Preparex(delBookmarkContent)
			if err != nil {
				return errors.WithStack(err)
			}

			for _, id := range ids {
				_, err = stmtDelBookmarkContent.ExecContext(ctx, id)
				if err != nil {
					return errors.WithStack(err)
				}

				_, err = stmtDelBookmarkTag.ExecContext(ctx, id)
				if err != nil {
					return errors.WithStack(err)
				}

				_, err = stmtDelBookmark.ExecContext(ctx, id)
				if err != nil {
					return errors.WithStack(err)
				}
			}
		}

		return nil
	}); err != nil {
		return errors.WithStack(err)
	}

	return nil
}

// GetBookmark fetches bookmark based on its ID or URL.
// Returns the bookmark and boolean whether it's exist or not.
func (db *SQLiteDatabase) GetBookmark(ctx context.Context, id int, url string) (model.BookmarkDTO, bool, error) {
	args := []interface{}{id}
	query := `SELECT
<<<<<<< HEAD
		b.id, b.url, b.title, b.excerpt, b.author, b.public, b.modified,
		bc.content, bc.html, b.has_content, b.archiver, b.archive_path
=======
		b.id, b.url, b.title, b.excerpt, b.author, b.public, b.modified_at,
		bc.content, bc.html, b.has_content, b.created_at
>>>>>>> 4a5564d6
		FROM bookmark b
		LEFT JOIN bookmark_content bc ON bc.docid = b.id
		WHERE b.id = ?`

	if url != "" {
		query += ` OR b.url = ?`
		args = append(args, url)
	}

	book := model.BookmarkDTO{}
	if err := db.GetContext(ctx, &book, query, args...); err != nil && err != sql.ErrNoRows {
		return book, false, errors.WithStack(err)
	}

	return book, book.ID != 0, nil
}

// SaveAccount saves new account to database. Returns error if any happened.
func (db *SQLiteDatabase) SaveAccount(ctx context.Context, account model.Account) error {
	if err := db.withTx(ctx, func(tx *sqlx.Tx) error {
		// Hash password with bcrypt
		hashedPassword, err := bcrypt.GenerateFromPassword([]byte(account.Password), 10)
		if err != nil {
			return err
		}

		// Insert account to database
		_, err = tx.Exec(`INSERT INTO account
		(username, password, owner, config) VALUES (?, ?, ?, ?)
		ON CONFLICT(username) DO UPDATE SET
		password = ?, owner = ?`,
			account.Username, hashedPassword, account.Owner, account.Config,
			hashedPassword, account.Owner, account.Config)
		return errors.WithStack(err)
	}); err != nil {
		return errors.WithStack(err)
	}

	return nil
}

// SaveAccountSettings update settings for specific account  in database. Returns error if any happened.
func (db *SQLiteDatabase) SaveAccountSettings(ctx context.Context, account model.Account) error {
	if err := db.withTx(ctx, func(tx *sqlx.Tx) error {
		// Update account config in database for specific user
		_, err := tx.Exec(`UPDATE account
	   SET config = ?
	   WHERE username = ?`,
			account.Config, account.Username)
		return errors.WithStack(err)
	}); err != nil {
		return errors.WithStack(err)
	}

	return nil
}

// GetAccounts fetch list of account (without its password) based on submitted options.
func (db *SQLiteDatabase) GetAccounts(ctx context.Context, opts GetAccountsOptions) ([]model.Account, error) {
	// Create query
	args := []interface{}{}
	query := `SELECT id, username, owner, config FROM account WHERE 1`

	if opts.Keyword != "" {
		query += " AND username LIKE ?"
		args = append(args, "%"+opts.Keyword+"%")
	}

	if opts.Owner {
		query += " AND owner = 1"
	}

	query += ` ORDER BY username`

	// Fetch list account
	accounts := []model.Account{}
	err := db.SelectContext(ctx, &accounts, query, args...)
	if err != nil && err != sql.ErrNoRows {
		return nil, errors.WithStack(err)
	}

	return accounts, nil
}

// GetAccount fetch account with matching username.
// Returns the account and boolean whether it's exist or not.
func (db *SQLiteDatabase) GetAccount(ctx context.Context, username string) (model.Account, bool, error) {
	account := model.Account{}
	if err := db.GetContext(ctx, &account, `SELECT
		id, username, password, owner, config FROM account WHERE username = ?`,
		username,
	); err != nil {
		return account, false, errors.WithStack(err)
	}

	return account, account.ID != 0, nil
}

// DeleteAccounts removes all record with matching usernames.
func (db *SQLiteDatabase) DeleteAccounts(ctx context.Context, usernames ...string) error {
	if err := db.withTx(ctx, func(tx *sqlx.Tx) error {
		// Delete account
		stmtDelete, err := tx.Preparex(`DELETE FROM account WHERE username = ?`)
		if err != nil {
			return errors.WithStack(err)
		}

		for _, username := range usernames {
			_, err := stmtDelete.ExecContext(ctx, username)
			if err != nil {
				return errors.WithStack(err)
			}
		}

		return nil
	}); err != nil {
		return errors.WithStack(err)
	}

	return nil
}

// CreateTags creates new tags from submitted objects.
func (db *SQLiteDatabase) CreateTags(ctx context.Context, tags ...model.Tag) error {
	query := `INSERT INTO tag (name) VALUES `
	values := []interface{}{}

	for _, t := range tags {
		query += "(?),"
		values = append(values, t.Name)
	}
	query = query[0 : len(query)-1]

	if err := db.withTx(ctx, func(tx *sqlx.Tx) error {
		stmt, err := tx.Preparex(query)
		if err != nil {
			return errors.Wrap(errors.WithStack(err), "error preparing query")
		}

		_, err = stmt.ExecContext(ctx, values...)
		if err != nil {
			return errors.Wrap(errors.WithStack(err), "error executing query")
		}

		return nil
	}); err != nil {
		return errors.Wrap(errors.WithStack(err), "error running transaction")
	}

	return nil
}

// GetTags fetch list of tags and their frequency.
func (db *SQLiteDatabase) GetTags(ctx context.Context) ([]model.Tag, error) {
	tags := []model.Tag{}
	query := `SELECT bt.tag_id id, t.name, COUNT(bt.tag_id) n_bookmarks
		FROM bookmark_tag bt
		LEFT JOIN tag t ON bt.tag_id = t.id
		GROUP BY bt.tag_id ORDER BY t.name`

	err := db.SelectContext(ctx, &tags, query)
	if err != nil && err != sql.ErrNoRows {
		return nil, errors.WithStack(err)
	}

	return tags, nil
}

// RenameTag change the name of a tag.
func (db *SQLiteDatabase) RenameTag(ctx context.Context, id int, newName string) error {
	if err := db.withTx(ctx, func(tx *sqlx.Tx) error {
		_, err := tx.ExecContext(ctx, `UPDATE tag SET name = ? WHERE id = ?`, newName, id)
		return err
	}); err != nil {
		return errors.WithStack(err)
	}

	return nil
}<|MERGE_RESOLUTION|>--- conflicted
+++ resolved
@@ -60,47 +60,8 @@
 	}),
 	newFileMigration("0.3.0", "0.4.0", "sqlite/0002_denormalize_content"),
 	newFileMigration("0.4.0", "0.5.0", "sqlite/0003_uniq_id"),
-<<<<<<< HEAD
-	newFileMigration("0.5.0", "0.6.0", "sqlite/0004_bookmark_archiver"),
-	// newFuncMigration("0.6.0", "0.7.0", func(db *sql.DB) error {
-	// 	// Ensure that the field `archive_path` has the path to the archive if the file exists
-
-	// 	tx, err := db.Begin()
-	// 	if err != nil {
-	// 		return fmt.Errorf("failed to start transaction: %w", err)
-	// 	}
-
-	// 	// Get all bookmarks
-	// 	rows, err := tx.Query(`SELECT id, url FROM bookmark`)
-	// 	if err != nil {
-	// 		return fmt.Errorf("failed to get bookmarks: %w", err)
-	// 	}
-
-	// 	// Prepare statement
-	// 	stmt, err := tx.Prepare(`UPDATE bookmark SET archive_path = ? WHERE id = ?`)
-	// 	if err != nil {
-	// 		return fmt.Errorf("failed to prepare statement: %w", err)
-	// 	}
-
-	// 	// Close rows and statement
-	// 	defer rows.Close()
-	// 	defer stmt.Close()
-
-	// 	// Iterate over bookmarks
-	// 	for rows.Next() {
-	// 		var id int
-	// 		var url string
-
-	// 		if err := rows.Scan(&id, &url); err != nil {
-	// 			return fmt.Errorf("failed to scan row: %w", err)
-	// 		}
-	// 	}
-
-	// 	return nil
-	// }),
-=======
 	newFileMigration("0.5.0", "0.6.0", "sqlite/0004_created_time"),
->>>>>>> 4a5564d6
+	newFileMigration("0.6.0", "0.7.0", "sqlite/0005_bookmark_archiver"),
 }
 
 // SQLiteDatabase is implementation of Database interface
@@ -168,25 +129,16 @@
 		// Prepare statement
 
 		stmtInsertBook, err := tx.PreparexContext(ctx, `INSERT INTO bookmark
-<<<<<<< HEAD
-			(url, title, excerpt, author, public, modified, has_content, archiver, archive_path)
-			VALUES(?, ?, ?, ?, ?, ?, ?, ?, ?) RETURNING id`)
-=======
-			(url, title, excerpt, author, public, modified_at, has_content, created_at)
-			VALUES(?, ?, ?, ?, ?, ?, ?, ?) RETURNING id`)
->>>>>>> 4a5564d6
+			(url, title, excerpt, author, public, modified_at, created_at, has_content, archiver, archive_path)
+			VALUES(?, ?, ?, ?, ?, ?, ?, ?, ?, ?) RETURNING id`)
 		if err != nil {
 			return errors.WithStack(err)
 		}
 
 		stmtUpdateBook, err := tx.PreparexContext(ctx, `UPDATE bookmark SET
 			url = ?, title = ?,	excerpt = ?, author = ?,
-<<<<<<< HEAD
-			public = ?, modified = ?, has_content = ?,
+			public = ?, modified_at = ?, has_content = ?
 			archiver = ?, archive_path = ?
-=======
-			public = ?, modified_at = ?, has_content = ?
->>>>>>> 4a5564d6
 			WHERE id = ?`)
 		if err != nil {
 			return errors.WithStack(err)
@@ -255,17 +207,10 @@
 			if create {
 				book.CreatedAt = modifiedTime
 				err = stmtInsertBook.QueryRowContext(ctx,
-<<<<<<< HEAD
-					book.URL, book.Title, book.Excerpt, book.Author, book.Public, book.Modified, hasContent, book.Archiver, book.ArchivePath).Scan(&book.ID)
+					book.URL, book.Title, book.Excerpt, book.Author, book.Public, book.ModifiedAt, book.CreatedAt, hasContent, book.Archiver, book.ArchivePath).Scan(&book.ID)
 			} else {
 				_, err = stmtUpdateBook.ExecContext(ctx,
-					book.URL, book.Title, book.Excerpt, book.Author, book.Public, book.Modified, hasContent, book.Archiver, book.ArchivePath, book.ID)
-=======
-					book.URL, book.Title, book.Excerpt, book.Author, book.Public, book.ModifiedAt, hasContent, book.CreatedAt).Scan(&book.ID)
-			} else {
-				_, err = stmtUpdateBook.ExecContext(ctx,
-					book.URL, book.Title, book.Excerpt, book.Author, book.Public, book.ModifiedAt, hasContent, book.ID)
->>>>>>> 4a5564d6
+					book.URL, book.Title, book.Excerpt, book.Author, book.Public, book.ModifiedAt, hasContent, book.Archiver, book.ArchivePath, book.ID)
 			}
 			if err != nil {
 				return errors.WithStack(err)
@@ -357,16 +302,11 @@
 		b.excerpt,
 		b.author,
 		b.public,
-<<<<<<< HEAD
-		b.modified,
-		b.has_content,
-		b.archiver,
-		b.archive_path
-=======
 		b.created_at,
 		b.modified_at,
 		b.has_content
->>>>>>> 4a5564d6
+		b.archiver,
+		b.archive_path
 		FROM bookmark b
 		WHERE 1`
 
@@ -736,13 +676,9 @@
 func (db *SQLiteDatabase) GetBookmark(ctx context.Context, id int, url string) (model.BookmarkDTO, bool, error) {
 	args := []interface{}{id}
 	query := `SELECT
-<<<<<<< HEAD
-		b.id, b.url, b.title, b.excerpt, b.author, b.public, b.modified,
-		bc.content, bc.html, b.has_content, b.archiver, b.archive_path
-=======
 		b.id, b.url, b.title, b.excerpt, b.author, b.public, b.modified_at,
-		bc.content, bc.html, b.has_content, b.created_at
->>>>>>> 4a5564d6
+		bc.content, bc.html, b.has_content, b.created_at,
+		b.archiver, b.archive_path
 		FROM bookmark b
 		LEFT JOIN bookmark_content bc ON bc.docid = b.id
 		WHERE b.id = ?`
