--- conflicted
+++ resolved
@@ -760,20 +760,6 @@
 // GetBookmark fetches bookmark based on its ID or URL.
 // Returns the bookmark and boolean whether it's exist or not.
 func (db *SQLiteDatabase) GetBookmark(ctx context.Context, id int, url string) (model.BookmarkDTO, bool, error) {
-<<<<<<< HEAD
-	args := []interface{}{id}
-	query := `SELECT
-		b.id, b.url, b.title, b.excerpt, b.author, b.public, b.modified_at,
-		bc.content, bc.html, b.has_content, b.created_at,
-		b.archiver, b.archive_path
-		FROM bookmark b
-		LEFT JOIN bookmark_content bc ON bc.docid = b.id
-		WHERE b.id = ?`
-
-	if url != "" {
-		query += ` OR b.url = ?`
-		args = append(args, url)
-=======
 	// Create the main query builder for bookmark data
 	sb := sqlbuilder.NewSelectBuilder()
 	sb.Select(
@@ -789,7 +775,6 @@
 		sb.Where(sb.Equal("b.url", url))
 	} else {
 		return model.BookmarkDTO{}, false, fmt.Errorf("id or url is required")
->>>>>>> ca949c5d
 	}
 
 	// Build the query
