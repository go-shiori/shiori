package database

import (
	"context"
	"database/sql"
	"fmt"
	"strings"
	"time"

	"github.com/go-shiori/shiori/internal/model"
	"github.com/golang-migrate/migrate/v4"
	"github.com/golang-migrate/migrate/v4/database/sqlite"
	"github.com/golang-migrate/migrate/v4/source/iofs"
	"github.com/jmoiron/sqlx"
	"github.com/pkg/errors"
	"golang.org/x/crypto/bcrypt"
)

// SQLiteDatabase is implementation of Database interface
// for connecting to SQLite3 database.
type SQLiteDatabase struct {
	dbbase
}

type bookmarkContent struct {
	ID      int    `db:"docid"`
	Content string `db:"content"`
	HTML    string `db:"html"`
}

type tagContent struct {
	ID int `db:"bookmark_id"`
	model.Tag
}

// OpenSQLiteDatabase creates and open connection to new SQLite3 database.
func OpenSQLiteDatabase(ctx context.Context, databasePath string) (sqliteDB *SQLiteDatabase, err error) {
	// Open database
	db, err := sqlx.ConnectContext(ctx, "sqlite", databasePath)
	if err != nil {
		return nil, errors.WithStack(err)
	}

	sqliteDB = &SQLiteDatabase{dbbase: dbbase{*db}}
	return sqliteDB, err
}

// Migrate runs migrations for this database engine
func (db *SQLiteDatabase) Migrate() error {
	sourceDriver, err := iofs.New(migrations, "migrations/sqlite")
	if err != nil {
		return errors.WithStack(err)
	}

	dbDriver, err := sqlite.WithInstance(db.DB.DB, &sqlite.Config{})
	if err != nil {
		return errors.WithStack(err)
	}

	migration, err := migrate.NewWithInstance(
		"iofs",
		sourceDriver,
		"sqlite",
		dbDriver,
	)
	if err != nil {
		return errors.WithStack(err)
	}

	return migration.Up()
}

// SaveBookmarks saves new or updated bookmarks to database.
// Returns the saved ID and error message if any happened.
func (db *SQLiteDatabase) SaveBookmarks(ctx context.Context, bookmarks ...model.Bookmark) ([]model.Bookmark, error) {
	var result []model.Bookmark

	if err := db.withTx(ctx, func(tx *sqlx.Tx) error {
		// Prepare statement
		stmtInsertBook, err := tx.PreparexContext(ctx, `INSERT INTO bookmark
			(id, url, title, excerpt, author, public, modified)
			VALUES(?, ?, ?, ?, ?, ?, ?)
			ON CONFLICT(id) DO UPDATE SET
			url = ?, title = ?,	excerpt = ?, author = ?,
			public = ?, modified = ?`)
		if err != nil {
			return errors.WithStack(err)
		}

		stmtInsertBookContent, err := tx.PreparexContext(ctx, `INSERT OR REPLACE INTO bookmark_content
			(docid, title, content, html)
			VALUES (?, ?, ?, ?)`)
		if err != nil {
			return errors.WithStack(err)
		}

<<<<<<< HEAD
	// Prepare statement
	stmtInsertBook, _ := tx.Preparex(`INSERT INTO bookmark
		(id, url, title, excerpt, author, public, modified, has_content)
		VALUES(?, ?, ?, ?, ?, ?, ?, ?)
		ON CONFLICT(id) DO UPDATE SET
		url = ?, title = ?,	excerpt = ?, author = ?,
		public = ?, modified = ?, has_content = ?`)
=======
		stmtUpdateBookContent, err := tx.PreparexContext(ctx, `UPDATE bookmark_content SET
			title = ?, content = ?, html = ?
			WHERE docid = ?`)
		if err != nil {
			return errors.WithStack(err)
		}
>>>>>>> 4c74da2e

		stmtGetTag, err := tx.PreparexContext(ctx, `SELECT id FROM tag WHERE name = ?`)
		if err != nil {
			return errors.WithStack(err)
		}

		stmtInsertTag, err := tx.PreparexContext(ctx, `INSERT INTO tag (name) VALUES (?)`)
		if err != nil {
			return errors.WithStack(err)
		}

		stmtInsertBookTag, err := tx.PreparexContext(ctx, `INSERT OR IGNORE INTO bookmark_tag
			(tag_id, bookmark_id) VALUES (?, ?)`)
		if err != nil {
			return errors.WithStack(err)
		}

		stmtDeleteBookTag, err := tx.PreparexContext(ctx, `DELETE FROM bookmark_tag
			WHERE bookmark_id = ? AND tag_id = ?`)
		if err != nil {
			return errors.WithStack(err)
		}

		// Prepare modified time
		modifiedTime := time.Now().UTC().Format("2006-01-02 15:04:05")

		// Execute statements

		for _, book := range bookmarks {
			// Check ID, URL and title
			if book.ID == 0 {
				return errors.New("ID must not be empty")
			}

			if book.URL == "" {
				return errors.New("URL must not be empty")
			}

			if book.Title == "" {
				return errors.New("title must not be empty")
			}

			// Set modified time
			book.Modified = modifiedTime

			// Save bookmark
			_, err = stmtInsertBook.ExecContext(ctx, book.ID,
				book.URL, book.Title, book.Excerpt, book.Author, book.Public, book.Modified,
				book.URL, book.Title, book.Excerpt, book.Author, book.Public, book.Modified)
			if err != nil {
				return errors.WithStack(err)
			}

<<<<<<< HEAD
		// Save bookmark
		hasContent := book.Content != ""
		stmtInsertBook.MustExec(book.ID,
			book.URL, book.Title, book.Excerpt, book.Author, book.Public, book.Modified, hasContent,
			book.URL, book.Title, book.Excerpt, book.Author, book.Public, book.Modified, hasContent)

		// Try to update it first to check for existence, we can't do an UPSERT here because
		// bookmark_content is a virtual table
		res := stmtUpdateBookContent.MustExec(book.Title, book.Content, book.HTML, book.ID)
		rows, _ := res.RowsAffected()
		if rows == 0 {
			stmtInsertBookContent.MustExec(book.ID, book.Title, book.Content, book.HTML)
		}
=======
			// Try to update it first to check for existence, we can't do an UPSERT here because
			// bookmant_content is a virtual table
			res, err := stmtUpdateBookContent.ExecContext(ctx, book.Title, book.Content, book.HTML, book.ID)
			if err != nil {
				return errors.WithStack(err)
			}

			rows, err := res.RowsAffected()
			if err != nil {
				return errors.WithStack(err)
			}
>>>>>>> 4c74da2e

			if rows == 0 {
				_, err = stmtInsertBookContent.ExecContext(ctx, book.ID, book.Title, book.Content, book.HTML)
				if err != nil {
					return errors.WithStack(err)
				}
			}

			// Save book tags
			newTags := []model.Tag{}
			for _, tag := range book.Tags {
				// If it's deleted tag, delete and continue
				if tag.Deleted {
					_, err = stmtDeleteBookTag.ExecContext(ctx, book.ID, tag.ID)
					if err != nil {
						return errors.WithStack(err)
					}
					continue
				}

				// Normalize tag name
				tagName := strings.ToLower(tag.Name)
				tagName = strings.Join(strings.Fields(tagName), " ")

				// If tag doesn't have any ID, fetch it from database
				if tag.ID == 0 {
					if err := stmtGetTag.GetContext(ctx, &tag.ID, tagName); err != nil && err != sql.ErrNoRows {
						return errors.WithStack(err)
					}

					// If tag doesn't exist in database, save it
					if tag.ID == 0 {
						res, err := stmtInsertTag.ExecContext(ctx, tagName)
						if err != nil {
							return errors.WithStack(err)
						}

						tagID64, err := res.LastInsertId()
						if err != nil && err != sql.ErrNoRows {
							return errors.WithStack(err)
						}

						tag.ID = int(tagID64)
					}

					if _, err := stmtInsertBookTag.ExecContext(ctx, tag.ID, book.ID); err != nil {
						return errors.WithStack(err)
					}
				}

				newTags = append(newTags, tag)
			}

			book.Tags = newTags
			result = append(result, book)
		}

		return nil
	}); err != nil {
		return nil, errors.WithStack(err)
	}

	return result, nil
}

// GetBookmarks fetch list of bookmarks based on submitted options.
func (db *SQLiteDatabase) GetBookmarks(ctx context.Context, opts GetBookmarksOptions) ([]model.Bookmark, error) {
	// Create initial query
	query := `SELECT 
		b.id,
		b.url,
		b.title,
		b.excerpt,
		b.author,
		b.public,
		b.modified,
		b.has_content
		FROM bookmark b
		WHERE 1`

	// Add where clause
	args := []interface{}{}

	// Add where clause for IDs
	if len(opts.IDs) > 0 {
		query += ` AND b.id IN (?)`
		args = append(args, opts.IDs)
	}

	// Add where clause for search keyword
	if opts.Keyword != "" {
		query += ` AND (b.url LIKE ? OR b.excerpt LIKE ? OR b.id IN (
			SELECT docid id
			FROM bookmark_content
			WHERE title MATCH ? OR content MATCH ?))`

		args = append(args,
			"%"+opts.Keyword+"%",
			"%"+opts.Keyword+"%",
			opts.Keyword,
			opts.Keyword)
	}

	// Add where clause for tags.
	// First we check for * in excluded and included tags,
	// which means all tags will be excluded and included, respectively.
	excludeAllTags := false
	for _, excludedTag := range opts.ExcludedTags {
		if excludedTag == "*" {
			excludeAllTags = true
			opts.ExcludedTags = []string{}
			break
		}
	}

	includeAllTags := false
	for _, includedTag := range opts.Tags {
		if includedTag == "*" {
			includeAllTags = true
			opts.Tags = []string{}
			break
		}
	}

	// If all tags excluded, we will only show bookmark without tags.
	// In other hand, if all tags included, we will only show bookmark with tags.
	if excludeAllTags {
		query += ` AND b.id NOT IN (SELECT DISTINCT bookmark_id FROM bookmark_tag)`
	} else if includeAllTags {
		query += ` AND b.id IN (SELECT DISTINCT bookmark_id FROM bookmark_tag)`
	}

	// Now we only need to find the normal tags
	if len(opts.Tags) > 0 {
		query += ` AND b.id IN (
			SELECT bt.bookmark_id
			FROM bookmark_tag bt
			LEFT JOIN tag t ON bt.tag_id = t.id
			WHERE t.name IN(?)
			GROUP BY bt.bookmark_id
			HAVING COUNT(bt.bookmark_id) = ?)`

		args = append(args, opts.Tags, len(opts.Tags))
	}

	if len(opts.ExcludedTags) > 0 {
		query += ` AND b.id NOT IN (
			SELECT DISTINCT bt.bookmark_id
			FROM bookmark_tag bt
			LEFT JOIN tag t ON bt.tag_id = t.id
			WHERE t.name IN(?))`

		args = append(args, opts.ExcludedTags)
	}

	// Add order clause
	switch opts.OrderMethod {
	case ByLastAdded:
		query += ` ORDER BY b.id DESC`
	case ByLastModified:
		query += ` ORDER BY b.modified DESC`
	default:
		query += ` ORDER BY b.id`
	}

	if opts.Limit > 0 && opts.Offset >= 0 {
		query += ` LIMIT ? OFFSET ?`
		args = append(args, opts.Limit, opts.Offset)
	}

	// Expand query, because some of the args might be an array
	query, args, err := sqlx.In(query, args...)
	if err != nil {
		return nil, errors.WithStack(err)
	}

	// Fetch bookmarks
	bookmarks := []model.Bookmark{}
	err = db.SelectContext(ctx, &bookmarks, query, args...)
	if err != nil && err != sql.ErrNoRows {
		return nil, errors.WithStack(err)
	}

<<<<<<< HEAD
	// store bookmark IDs for further enrichment
	var bookmarkIds = make([]int, 0, len(bookmarks))
	for _, book := range bookmarks {
		bookmarkIds = append(bookmarkIds, book.ID)
	}

	// If content needed, fetch it separately
	// It's faster than join with virtual table
	if opts.WithContent {
		contents := make([]bookmarkContent, 0, len(bookmarks))
		contentMap := make(map[int]bookmarkContent, len(bookmarks))

		contentQuery, args, err := sqlx.In(`SELECT docid, content, html FROM bookmark_content WHERE docid IN (?)`, bookmarkIds)
		contentQuery = db.Rebind(contentQuery)
		if err != nil {
			return nil, fmt.Errorf("failed to expand bookmark_content query: %v", err)
		}

		err = db.Select(&contents, contentQuery, args...)
		if err != nil && err != sql.ErrNoRows {
			return nil, fmt.Errorf("failed to fetch content for bookmarks (%v): %v", bookmarkIds, err)
		}
		for _, content := range contents {
			contentMap[content.ID] = content
		}
		for i := range bookmarks[:] {
			book := &bookmarks[i]
			if bookmarkContent, found := contentMap[book.ID]; found {
				book.Content = bookmarkContent.Content
				book.HTML = bookmarkContent.HTML
			} else {
				log.Printf("not found content for bookmark %d, but it should be; check DB consistency", book.ID)
			}
		}

	}

	// Fetch tags for each bookmark
	tags := make([]tagContent, 0, len(bookmarks))
	tagsMap := make(map[int][]model.Tag, len(bookmarks))

	tagsQuery, tagArgs, err := sqlx.In(`SELECT bt.bookmark_id, t.id, t.name
=======
	// Fetch tags for each bookmarks
	stmtGetTags, err := db.PreparexContext(ctx, `SELECT t.id, t.name
>>>>>>> 4c74da2e
		FROM bookmark_tag bt
		LEFT JOIN tag t ON bt.tag_id = t.id
		WHERE bt.bookmark_id IN (?)
		ORDER BY t.name`, bookmarkIds)
	tagsQuery = db.Rebind(tagsQuery)
	if err != nil {
<<<<<<< HEAD
		return nil, fmt.Errorf("failed to expand bookmark_tag query: %v", err)
=======
		return nil, errors.WithStack(err)
>>>>>>> 4c74da2e
	}

<<<<<<< HEAD
	err = db.Select(&tags, tagsQuery, tagArgs...)
	if err != nil && err != sql.ErrNoRows {
		return nil, fmt.Errorf("failed to fetch tags for bookmarks (%v): %v", bookmarkIds, err)
	}
	for _, fetchedTag := range tags {
		if tags, found := tagsMap[fetchedTag.ID]; found {
			tagsMap[fetchedTag.ID] = append(tags, fetchedTag.Tag)
		} else {
			tagsMap[fetchedTag.ID] = []model.Tag{fetchedTag.Tag}
		}
	}
	for i := range bookmarks[:] {
		book := &bookmarks[i]
		if tags, found := tagsMap[book.ID]; found {
			book.Tags = tags
		} else {
			book.Tags = []model.Tag{}
=======
	for i, book := range bookmarks {
		book.Tags = []model.Tag{}
		err = stmtGetTags.SelectContext(ctx, &book.Tags, book.ID)
		if err != nil && err != sql.ErrNoRows {
			return nil, errors.WithStack(err)
>>>>>>> 4c74da2e
		}
	}

	return bookmarks, nil
}

// GetBookmarksCount fetch count of bookmarks based on submitted options.
func (db *SQLiteDatabase) GetBookmarksCount(ctx context.Context, opts GetBookmarksOptions) (int, error) {
	// Create initial query
	query := `SELECT COUNT(b.id)
		FROM bookmark b
		WHERE 1`

	// Add where clause
	args := []interface{}{}

	// Add where clause for IDs
	if len(opts.IDs) > 0 {
		query += ` AND b.id IN (?)`
		args = append(args, opts.IDs)
	}

	// Add where clause for search keyword
	if opts.Keyword != "" {
		query += ` AND (b.url LIKE ? OR b.excerpt LIKE ? OR b.id IN (
			SELECT docid id
			FROM bookmark_content
			WHERE title MATCH ? OR content MATCH ?))`

		args = append(args,
			"%"+opts.Keyword+"%",
			"%"+opts.Keyword+"%",
			opts.Keyword,
			opts.Keyword)
	}

	// Add where clause for tags.
	// First we check for * in excluded and included tags,
	// which means all tags will be excluded and included, respectively.
	excludeAllTags := false
	for _, excludedTag := range opts.ExcludedTags {
		if excludedTag == "*" {
			excludeAllTags = true
			opts.ExcludedTags = []string{}
			break
		}
	}

	includeAllTags := false
	for _, includedTag := range opts.Tags {
		if includedTag == "*" {
			includeAllTags = true
			opts.Tags = []string{}
			break
		}
	}

	// If all tags excluded, we will only show bookmark without tags.
	// In other hand, if all tags included, we will only show bookmark with tags.
	if excludeAllTags {
		query += ` AND b.id NOT IN (SELECT DISTINCT bookmark_id FROM bookmark_tag)`
	} else if includeAllTags {
		query += ` AND b.id IN (SELECT DISTINCT bookmark_id FROM bookmark_tag)`
	}

	// Now we only need to find the normal tags
	if len(opts.Tags) > 0 {
		query += ` AND b.id IN (
			SELECT bt.bookmark_id
			FROM bookmark_tag bt
			LEFT JOIN tag t ON bt.tag_id = t.id
			WHERE t.name IN(?)
			GROUP BY bt.bookmark_id
			HAVING COUNT(bt.bookmark_id) = ?)`

		args = append(args, opts.Tags, len(opts.Tags))
	}

	if len(opts.ExcludedTags) > 0 {
		query += ` AND b.id NOT IN (
			SELECT DISTINCT bt.bookmark_id
			FROM bookmark_tag bt
			LEFT JOIN tag t ON bt.tag_id = t.id
			WHERE t.name IN(?))`

		args = append(args, opts.ExcludedTags)
	}

	// Expand query, because some of the args might be an array
	query, args, err := sqlx.In(query, args...)
	if err != nil {
		return 0, errors.WithStack(err)
	}

	// Fetch count
	var nBookmarks int
	err = db.GetContext(ctx, &nBookmarks, query, args...)
	if err != nil && err != sql.ErrNoRows {
		return 0, errors.WithStack(err)
	}

	return nBookmarks, nil
}

// DeleteBookmarks removes all record with matching ids from database.
func (db *SQLiteDatabase) DeleteBookmarks(ctx context.Context, ids ...int) error {
	if err := db.withTx(ctx, func(tx *sqlx.Tx) error {
		// Prepare queries
		delBookmark := `DELETE FROM bookmark`
		delBookmarkTag := `DELETE FROM bookmark_tag`
		delBookmarkContent := `DELETE FROM bookmark_content`

		// Delete bookmark(s)
		if len(ids) == 0 {
			_, err := tx.ExecContext(ctx, delBookmarkContent)
			if err != nil {
				return errors.WithStack(err)
			}

			_, err = tx.ExecContext(ctx, delBookmarkTag)
			if err != nil {
				return errors.WithStack(err)
			}

			_, err = tx.ExecContext(ctx, delBookmark)
			if err != nil {
				return errors.WithStack(err)
			}
		} else {
			delBookmark += ` WHERE id = ?`
			delBookmarkTag += ` WHERE bookmark_id = ?`
			delBookmarkContent += ` WHERE docid = ?`

			stmtDelBookmark, err := tx.Preparex(delBookmark)
			if err != nil {
				return errors.WithStack(err)
			}

			stmtDelBookmarkTag, err := tx.Preparex(delBookmarkTag)
			if err != nil {
				return errors.WithStack(err)
			}

			stmtDelBookmarkContent, err := tx.Preparex(delBookmarkContent)
			if err != nil {
				return errors.WithStack(err)
			}

			for _, id := range ids {
				_, err = stmtDelBookmarkContent.ExecContext(ctx, id)
				if err != nil {
					return errors.WithStack(err)
				}

				_, err = stmtDelBookmarkTag.ExecContext(ctx, id)
				if err != nil {
					return errors.WithStack(err)
				}

				_, err = stmtDelBookmark.ExecContext(ctx, id)
				if err != nil {
					return errors.WithStack(err)
				}
			}
		}

		return nil
	}); err != nil {
		return errors.WithStack(err)
	}

	return nil
}

// GetBookmark fetches bookmark based on its ID or URL.
// Returns the bookmark and boolean whether it's exist or not.
func (db *SQLiteDatabase) GetBookmark(ctx context.Context, id int, url string) (model.Bookmark, bool, error) {
	args := []interface{}{id}
	query := `SELECT
		b.id, b.url, b.title, b.excerpt, b.author, b.public, b.modified,
		bc.content, bc.html, b.has_content
		FROM bookmark b
		LEFT JOIN bookmark_content bc ON bc.docid = b.id
		WHERE b.id = ?`

	if url != "" {
		query += ` OR b.url = ?`
		args = append(args, url)
	}

	book := model.Bookmark{}
	if err := db.GetContext(ctx, &book, query, args...); err != nil {
		return book, false, errors.WithStack(err)
	}

	return book, book.ID != 0, nil
}

// SaveAccount saves new account to database. Returns error if any happened.
func (db *SQLiteDatabase) SaveAccount(ctx context.Context, account model.Account) error {
	if err := db.withTx(ctx, func(tx *sqlx.Tx) error {
		// Hash password with bcrypt
		hashedPassword, err := bcrypt.GenerateFromPassword([]byte(account.Password), 10)
		if err != nil {
			return err
		}

		// Insert account to database
		_, err = tx.Exec(`INSERT INTO account
		(username, password, owner) VALUES (?, ?, ?)
		ON CONFLICT(username) DO UPDATE SET
		password = ?, owner = ?`,
			account.Username, hashedPassword, account.Owner,
			hashedPassword, account.Owner)
		return errors.WithStack(err)
	}); err != nil {
		return errors.WithStack(err)
	}

	return nil
}

// GetAccounts fetch list of account (without its password) based on submitted options.
func (db *SQLiteDatabase) GetAccounts(ctx context.Context, opts GetAccountsOptions) ([]model.Account, error) {
	// Create query
	args := []interface{}{}
	query := `SELECT id, username, owner FROM account WHERE 1`

	if opts.Keyword != "" {
		query += " AND username LIKE ?"
		args = append(args, "%"+opts.Keyword+"%")
	}

	if opts.Owner {
		query += " AND owner = 1"
	}

	query += ` ORDER BY username`

	// Fetch list account
	accounts := []model.Account{}
	err := db.SelectContext(ctx, &accounts, query, args...)
	if err != nil && err != sql.ErrNoRows {
		return nil, errors.WithStack(err)
	}

	return accounts, nil
}

// GetAccount fetch account with matching username.
// Returns the account and boolean whether it's exist or not.
func (db *SQLiteDatabase) GetAccount(ctx context.Context, username string) (model.Account, bool, error) {
	account := model.Account{}
	if err := db.GetContext(ctx, &account, `SELECT
		id, username, password, owner FROM account WHERE username = ?`,
		username,
	); err != nil {
		return account, false, errors.WithStack(err)
	}

	return account, account.ID != 0, nil
}

// DeleteAccounts removes all record with matching usernames.
func (db *SQLiteDatabase) DeleteAccounts(ctx context.Context, usernames ...string) error {
	if err := db.withTx(ctx, func(tx *sqlx.Tx) error {
		// Delete account
		stmtDelete, err := tx.Preparex(`DELETE FROM account WHERE username = ?`)
		if err != nil {
			return errors.WithStack(err)
		}

		for _, username := range usernames {
			_, err := stmtDelete.ExecContext(ctx, username)
			if err != nil {
				return errors.WithStack(err)
			}
		}

		return nil
	}); err != nil {
		return errors.WithStack(err)
	}

	return nil
}

// GetTags fetch list of tags and their frequency.
func (db *SQLiteDatabase) GetTags(ctx context.Context) ([]model.Tag, error) {
	tags := []model.Tag{}
	query := `SELECT bt.tag_id id, t.name, COUNT(bt.tag_id) n_bookmarks
		FROM bookmark_tag bt
		LEFT JOIN tag t ON bt.tag_id = t.id
		GROUP BY bt.tag_id ORDER BY t.name`

	err := db.SelectContext(ctx, &tags, query)
	if err != nil && err != sql.ErrNoRows {
		return nil, errors.WithStack(err)
	}

	return tags, nil
}

// RenameTag change the name of a tag.
func (db *SQLiteDatabase) RenameTag(ctx context.Context, id int, newName string) error {
	if err := db.withTx(ctx, func(tx *sqlx.Tx) error {
		_, err := tx.ExecContext(ctx, `UPDATE tag SET name = ? WHERE id = ?`, newName, id)
		return err
	}); err != nil {
		return errors.WithStack(err)
	}

	return nil
}

// CreateNewID creates new ID for specified table
func (db *SQLiteDatabase) CreateNewID(ctx context.Context, table string) (int, error) {
	var tableID int
	query := fmt.Sprintf(`SELECT IFNULL(MAX(id) + 1, 1) FROM %s`, table)

	err := db.GetContext(ctx, &tableID, query)
	if err != nil && err != sql.ErrNoRows {
		return -1, errors.WithStack(err)
	}

	return tableID, nil
}<|MERGE_RESOLUTION|>--- conflicted
+++ resolved
@@ -4,6 +4,7 @@
 	"context"
 	"database/sql"
 	"fmt"
+	"log"
 	"strings"
 	"time"
 
@@ -78,11 +79,11 @@
 	if err := db.withTx(ctx, func(tx *sqlx.Tx) error {
 		// Prepare statement
 		stmtInsertBook, err := tx.PreparexContext(ctx, `INSERT INTO bookmark
-			(id, url, title, excerpt, author, public, modified)
-			VALUES(?, ?, ?, ?, ?, ?, ?)
+			(id, url, title, excerpt, author, public, modified, has_content)
+			VALUES(?, ?, ?, ?, ?, ?, ?, ?)
 			ON CONFLICT(id) DO UPDATE SET
 			url = ?, title = ?,	excerpt = ?, author = ?,
-			public = ?, modified = ?`)
+			public = ?, modified = ?, has_content = ?`)
 		if err != nil {
 			return errors.WithStack(err)
 		}
@@ -94,22 +95,12 @@
 			return errors.WithStack(err)
 		}
 
-<<<<<<< HEAD
-	// Prepare statement
-	stmtInsertBook, _ := tx.Preparex(`INSERT INTO bookmark
-		(id, url, title, excerpt, author, public, modified, has_content)
-		VALUES(?, ?, ?, ?, ?, ?, ?, ?)
-		ON CONFLICT(id) DO UPDATE SET
-		url = ?, title = ?,	excerpt = ?, author = ?,
-		public = ?, modified = ?, has_content = ?`)
-=======
 		stmtUpdateBookContent, err := tx.PreparexContext(ctx, `UPDATE bookmark_content SET
 			title = ?, content = ?, html = ?
 			WHERE docid = ?`)
 		if err != nil {
 			return errors.WithStack(err)
 		}
->>>>>>> 4c74da2e
 
 		stmtGetTag, err := tx.PreparexContext(ctx, `SELECT id FROM tag WHERE name = ?`)
 		if err != nil {
@@ -156,28 +147,14 @@
 			book.Modified = modifiedTime
 
 			// Save bookmark
+			hasContent := book.Content != ""
 			_, err = stmtInsertBook.ExecContext(ctx, book.ID,
-				book.URL, book.Title, book.Excerpt, book.Author, book.Public, book.Modified,
-				book.URL, book.Title, book.Excerpt, book.Author, book.Public, book.Modified)
-			if err != nil {
-				return errors.WithStack(err)
-			}
-
-<<<<<<< HEAD
-		// Save bookmark
-		hasContent := book.Content != ""
-		stmtInsertBook.MustExec(book.ID,
-			book.URL, book.Title, book.Excerpt, book.Author, book.Public, book.Modified, hasContent,
-			book.URL, book.Title, book.Excerpt, book.Author, book.Public, book.Modified, hasContent)
-
-		// Try to update it first to check for existence, we can't do an UPSERT here because
-		// bookmark_content is a virtual table
-		res := stmtUpdateBookContent.MustExec(book.Title, book.Content, book.HTML, book.ID)
-		rows, _ := res.RowsAffected()
-		if rows == 0 {
-			stmtInsertBookContent.MustExec(book.ID, book.Title, book.Content, book.HTML)
-		}
-=======
+				book.URL, book.Title, book.Excerpt, book.Author, book.Public, book.Modified, hasContent,
+				book.URL, book.Title, book.Excerpt, book.Author, book.Public, book.Modified, hasContent)
+			if err != nil {
+				return errors.WithStack(err)
+			}
+
 			// Try to update it first to check for existence, we can't do an UPSERT here because
 			// bookmant_content is a virtual table
 			res, err := stmtUpdateBookContent.ExecContext(ctx, book.Title, book.Content, book.HTML, book.ID)
@@ -189,7 +166,6 @@
 			if err != nil {
 				return errors.WithStack(err)
 			}
->>>>>>> 4c74da2e
 
 			if rows == 0 {
 				_, err = stmtInsertBookContent.ExecContext(ctx, book.ID, book.Title, book.Content, book.HTML)
@@ -373,7 +349,6 @@
 		return nil, errors.WithStack(err)
 	}
 
-<<<<<<< HEAD
 	// store bookmark IDs for further enrichment
 	var bookmarkIds = make([]int, 0, len(bookmarks))
 	for _, book := range bookmarks {
@@ -389,12 +364,12 @@
 		contentQuery, args, err := sqlx.In(`SELECT docid, content, html FROM bookmark_content WHERE docid IN (?)`, bookmarkIds)
 		contentQuery = db.Rebind(contentQuery)
 		if err != nil {
-			return nil, fmt.Errorf("failed to expand bookmark_content query: %v", err)
+			return nil, errors.WithStack(err)
 		}
 
 		err = db.Select(&contents, contentQuery, args...)
 		if err != nil && err != sql.ErrNoRows {
-			return nil, fmt.Errorf("failed to fetch content for bookmarks (%v): %v", bookmarkIds, err)
+			return nil, errors.WithStack(err)
 		}
 		for _, content := range contents {
 			contentMap[content.ID] = content
@@ -416,27 +391,18 @@
 	tagsMap := make(map[int][]model.Tag, len(bookmarks))
 
 	tagsQuery, tagArgs, err := sqlx.In(`SELECT bt.bookmark_id, t.id, t.name
-=======
-	// Fetch tags for each bookmarks
-	stmtGetTags, err := db.PreparexContext(ctx, `SELECT t.id, t.name
->>>>>>> 4c74da2e
 		FROM bookmark_tag bt
 		LEFT JOIN tag t ON bt.tag_id = t.id
 		WHERE bt.bookmark_id IN (?)
 		ORDER BY t.name`, bookmarkIds)
 	tagsQuery = db.Rebind(tagsQuery)
 	if err != nil {
-<<<<<<< HEAD
-		return nil, fmt.Errorf("failed to expand bookmark_tag query: %v", err)
-=======
 		return nil, errors.WithStack(err)
->>>>>>> 4c74da2e
-	}
-
-<<<<<<< HEAD
+	}
+
 	err = db.Select(&tags, tagsQuery, tagArgs...)
 	if err != nil && err != sql.ErrNoRows {
-		return nil, fmt.Errorf("failed to fetch tags for bookmarks (%v): %v", bookmarkIds, err)
+		return nil, errors.WithStack(err)
 	}
 	for _, fetchedTag := range tags {
 		if tags, found := tagsMap[fetchedTag.ID]; found {
@@ -451,13 +417,6 @@
 			book.Tags = tags
 		} else {
 			book.Tags = []model.Tag{}
-=======
-	for i, book := range bookmarks {
-		book.Tags = []model.Tag{}
-		err = stmtGetTags.SelectContext(ctx, &book.Tags, book.ID)
-		if err != nil && err != sql.ErrNoRows {
-			return nil, errors.WithStack(err)
->>>>>>> 4c74da2e
 		}
 	}
 
