package database

import (
	"context"
	"database/sql"
	"fmt"
	"log"
	"runtime"
	"strings"
	"time"

	"github.com/go-shiori/shiori/internal/model"
	"github.com/huandu/go-sqlbuilder"
	"github.com/jmoiron/sqlx"
	"github.com/pkg/errors"

	_ "modernc.org/sqlite"
)

var sqliteMigrations = []migration{
	newFileMigration("0.0.0", "0.1.0", "sqlite/0000_system"),
	newFileMigration("0.1.0", "0.2.0", "sqlite/0001_initial"),
	newFuncMigration("0.2.0", "0.3.0", func(db *sql.DB) error {
		// Ensure that bookmark table has `has_content` column and account table has `config` column
		// for users upgrading from <1.5.4 directly into this version.
		tx, err := db.Begin()
		if err != nil {
			return fmt.Errorf("failed to start transaction: %w", err)
		}
		defer tx.Rollback()

		_, err = tx.Exec(`ALTER TABLE bookmark ADD COLUMN has_content BOOLEAN DEFAULT FALSE NOT NULL`)
		if err != nil && strings.Contains(err.Error(), `duplicate column name`) {
			tx.Rollback()
		} else if err != nil {
			return fmt.Errorf("failed to add has_content column to bookmark table: %w", err)
		} else if err == nil {
			if errCommit := tx.Commit(); errCommit != nil {
				return fmt.Errorf("failed to commit transaction: %w", errCommit)
			}
		}

		tx, err = db.Begin()
		if err != nil {
			return fmt.Errorf("failed to start transaction: %w", err)
		}
		defer tx.Rollback()

		_, err = tx.Exec(`ALTER TABLE account ADD COLUMN config JSON NOT NULL DEFAULT '{}'`)
		if err != nil && strings.Contains(err.Error(), `duplicate column name`) {
			tx.Rollback()
		} else if err != nil {
			return fmt.Errorf("failed to add config column to account table: %w", err)
		} else if err == nil {
			if errCommit := tx.Commit(); errCommit != nil {
				return fmt.Errorf("failed to commit transaction: %w", errCommit)
			}
		}

		return nil
	}),
	newFileMigration("0.3.0", "0.4.0", "sqlite/0002_denormalize_content"),
	newFileMigration("0.4.0", "0.5.0", "sqlite/0003_uniq_id"),
	newFileMigration("0.5.0", "0.6.0", "sqlite/0004_created_time"),
}

// SQLiteDatabase is implementation of Database interface
// for connecting to SQLite3 database.
type SQLiteDatabase struct {
	writer *dbbase
	reader *dbbase
}

// withTx executes the given function within a transaction.
// If the function returns an error, the transaction is rolled back.
// Otherwise, the transaction is committed.
func (db *SQLiteDatabase) withTx(ctx context.Context, fn func(tx *sqlx.Tx) error) error {
	tx, err := db.writer.BeginTxx(ctx, nil)
	if err != nil {
		return fmt.Errorf("failed to begin transaction: %w", err)
	}

	err = fn(tx)
	if err != nil {
		rbErr := tx.Rollback()
		if rbErr != nil {
			return fmt.Errorf("error rolling back: %v (original error: %w)", rbErr, err)
		}
		return fmt.Errorf("transaction failed: %w", err)
	}

	if err := tx.Commit(); err != nil {
		return fmt.Errorf("failed to commit transaction: %w", err)
	}

	return nil
}

// withTxRetry executes the given function within a transaction with retry logic.
// It will retry up to 3 times if the database is locked, with exponential backoff.
// For other errors, it returns immediately.
func (db *SQLiteDatabase) withTxRetry(ctx context.Context, fn func(tx *sqlx.Tx) error) error {
	maxRetries := 3
	var lastErr error

	for i := 0; i < maxRetries; i++ {
		err := db.withTx(ctx, fn)
		if err == nil {
			return nil
		}

		if strings.Contains(err.Error(), "database is locked") {
			lastErr = err
			time.Sleep(time.Duration(i+1) * 100 * time.Millisecond)
			continue
		}

		return fmt.Errorf("transaction failed after retry: %w", err)
	}

	return fmt.Errorf("transaction failed after max retries, last error: %w", lastErr)
}

// Init sets up the SQLite database with optimal settings for both reader and writer connections
func (db *SQLiteDatabase) Init(ctx context.Context) error {
	// Initialize both connections with appropriate settings
	for _, conn := range []*dbbase{db.writer, db.reader} {
		// Reuse connections for up to one hour
		conn.SetConnMaxLifetime(time.Hour)

		// Enable WAL mode for better concurrency
		if _, err := conn.ExecContext(ctx, `PRAGMA journal_mode=WAL`); err != nil {
			return fmt.Errorf("failed to set journal mode: %w", err)
		}

		// Set busy timeout to avoid "database is locked" errors
		if _, err := conn.ExecContext(ctx, `PRAGMA busy_timeout=5000`); err != nil {
			return fmt.Errorf("failed to set busy timeout: %w", err)
		}

		// Other performance and reliability settings
		pragmas := []string{
			`PRAGMA synchronous=NORMAL`,
			`PRAGMA cache_size=-2000`, // Use 2MB of memory for cache
			`PRAGMA foreign_keys=ON`,
		}

		for _, pragma := range pragmas {
			if _, err := conn.ExecContext(ctx, pragma); err != nil {
				return fmt.Errorf("failed to set pragma %s: %w", pragma, err)
			}
		}
	}

	// Use a single connection on the writer to avoid database is locked errors
	db.writer.SetMaxOpenConns(1)

	// Set maximum idle connections for the reader to number of CPUs (maxing at 4)
	db.reader.SetMaxIdleConns(max(4, runtime.NumCPU()))

	return nil
}

type bookmarkContent struct {
	ID      int    `db:"docid"`
	Content string `db:"content"`
	HTML    string `db:"html"`
}

type tagContent struct {
	ID int `db:"bookmark_id"`
	model.Tag
}

// DBX returns the underlying sqlx.DB object for writes
func (db *SQLiteDatabase) WriterDB() *sqlx.DB {
	return db.writer.DB
}

// ReaderDBx returns the underlying sqlx.DB object for reading
func (db *SQLiteDatabase) ReaderDB() *sqlx.DB {
	return db.reader.DB
}

// Migrate runs migrations for this database engine
func (db *SQLiteDatabase) Migrate(ctx context.Context) error {
	if err := runMigrations(ctx, db, sqliteMigrations); err != nil {
		return fmt.Errorf("failed to run migrations: %w", err)
	}

	return nil
}

// GetDatabaseSchemaVersion fetches the current migrations version of the database
func (db *SQLiteDatabase) GetDatabaseSchemaVersion(ctx context.Context) (string, error) {
	var version string

	err := db.reader.GetContext(ctx, &version, "SELECT database_schema_version FROM shiori_system")
	if err != nil {
		return "", fmt.Errorf("failed to get database schema version: %w", err)
	}

	return version, nil
}

// SetDatabaseSchemaVersion sets the current migrations version of the database
func (db *SQLiteDatabase) SetDatabaseSchemaVersion(ctx context.Context, version string) error {
	if err := db.withTxRetry(ctx, func(tx *sqlx.Tx) error {
		_, err := tx.ExecContext(ctx, "UPDATE shiori_system SET database_schema_version = ?", version)
		if err != nil {
			return err
		}
		return nil
	}); err != nil {
		return fmt.Errorf("failed to set database schema version: %w", err)
	}

	return nil
}

// SaveBookmarks saves new or updated bookmarks to database.
// Returns the saved ID and error message if any happened.
func (db *SQLiteDatabase) SaveBookmarks(ctx context.Context, create bool, bookmarks ...model.BookmarkDTO) ([]model.BookmarkDTO, error) {
	var result []model.BookmarkDTO

	if err := db.withTxRetry(ctx, func(tx *sqlx.Tx) error {
		// Prepare statement

		stmtInsertBook, err := tx.PreparexContext(ctx, `INSERT INTO bookmark
			(url, title, excerpt, author, public, modified_at, has_content, created_at)
			VALUES(?, ?, ?, ?, ?, ?, ?, ?) RETURNING id`)
		if err != nil {
			return fmt.Errorf("failed to prepare insert book statement: %w", err)
		}

		stmtUpdateBook, err := tx.PreparexContext(ctx, `UPDATE bookmark SET
			url = ?, title = ?,	excerpt = ?, author = ?,
			public = ?, modified_at = ?, has_content = ?
			WHERE id = ?`)
		if err != nil {
			return fmt.Errorf("failed to prepare update book statement: %w", err)
		}

		stmtInsertBookContent, err := tx.PreparexContext(ctx, `INSERT OR REPLACE INTO bookmark_content
			(docid, title, content, html)
			VALUES (?, ?, ?, ?)`)
		if err != nil {
			return fmt.Errorf("failed to prepare insert book content statement: %w", err)
		}

		stmtUpdateBookContent, err := tx.PreparexContext(ctx, `UPDATE bookmark_content SET
			title = ?, content = ?, html = ?
			WHERE docid = ?`)
		if err != nil {
			return fmt.Errorf("failed to prepare update book content statement: %w", err)
		}

		stmtGetTag, err := tx.PreparexContext(ctx, `SELECT id FROM tag WHERE name = ?`)
		if err != nil {
			return fmt.Errorf("failed to prepare get tag statement: %w", err)
		}

		stmtInsertTag, err := tx.PreparexContext(ctx, `INSERT INTO tag (name) VALUES (?)`)
		if err != nil {
			return fmt.Errorf("failed to prepare insert tag statement: %w", err)
		}

		stmtInsertBookTag, err := tx.PreparexContext(ctx, `INSERT OR IGNORE INTO bookmark_tag
			(tag_id, bookmark_id) VALUES (?, ?)`)
		if err != nil {
			return fmt.Errorf("failed to prepare insert book tag statement: %w", err)
		}

		stmtDeleteBookTag, err := tx.PreparexContext(ctx, `DELETE FROM bookmark_tag
			WHERE bookmark_id = ? AND tag_id = ?`)
		if err != nil {
			return fmt.Errorf("failed to execute delete statement: %w", err)
		}

		// Prepare modified time
		modifiedTime := time.Now().UTC().Format(model.DatabaseDateFormat)

		// Execute statements

		for _, book := range bookmarks {
			// Check URL and title
			if book.URL == "" {
				return errors.New("URL must not be empty")
			}

			if book.Title == "" {
				return errors.New("title must not be empty")
			}

			// Set modified time
			if book.ModifiedAt == "" {
				book.ModifiedAt = modifiedTime
			}

			hasContent := book.Content != ""

			// Create or update bookmark
			var err error
			if create {
				book.CreatedAt = modifiedTime
				err = stmtInsertBook.QueryRowContext(ctx,
					book.URL, book.Title, book.Excerpt, book.Author, book.Public, book.ModifiedAt, hasContent, book.CreatedAt).Scan(&book.ID)
			} else {
				_, err = stmtUpdateBook.ExecContext(ctx,
					book.URL, book.Title, book.Excerpt, book.Author, book.Public, book.ModifiedAt, hasContent, book.ID)
			}
			if err != nil {
				return fmt.Errorf("failed to delete bookmark content: %w", err)
			}

			// Try to update it first to check for existence, we can't do an UPSERT here because
			// bookmant_content is a virtual table
			res, err := stmtUpdateBookContent.ExecContext(ctx, book.Title, book.Content, book.HTML, book.ID)
			if err != nil {
				return fmt.Errorf("failed to delete bookmark tag: %w", err)
			}

			rows, err := res.RowsAffected()
			if err != nil {
				return fmt.Errorf("failed to delete bookmark: %w", err)
			}

			if rows == 0 {
				_, err = stmtInsertBookContent.ExecContext(ctx, book.ID, book.Title, book.Content, book.HTML)
				if err != nil {
					return fmt.Errorf("failed to execute delete bookmark tag statement: %w", err)
				}
			}

			// Save book tags
			newTags := []model.Tag{}
			for _, tag := range book.Tags {
				// If it's deleted tag, delete and continue
				if tag.Deleted {
					_, err = stmtDeleteBookTag.ExecContext(ctx, book.ID, tag.ID)
					if err != nil {
						return fmt.Errorf("failed to execute delete bookmark statement: %w", err)
					}
					continue
				}

				// Normalize tag name
				tagName := strings.ToLower(tag.Name)
				tagName = strings.Join(strings.Fields(tagName), " ")

				// If tag doesn't have any ID, fetch it from database
				if tag.ID == 0 {
					if err := stmtGetTag.GetContext(ctx, &tag.ID, tagName); err != nil && err != sql.ErrNoRows {
						return fmt.Errorf("failed to get tag ID: %w", err)
					}

					// If tag doesn't exist in database, save it
					if tag.ID == 0 {
						res, err := stmtInsertTag.ExecContext(ctx, tagName)
						if err != nil {
							return fmt.Errorf("failed to get last insert ID for tag: %w", err)
						}

						tagID64, err := res.LastInsertId()
						if err != nil && err != sql.ErrNoRows {
							return fmt.Errorf("failed to insert bookmark tag: %w", err)
						}

						tag.ID = int(tagID64)
					}

					if _, err := stmtInsertBookTag.ExecContext(ctx, tag.ID, book.ID); err != nil {
						return fmt.Errorf("failed to execute bookmark tag statement: %w", err)
					}
				}

				newTags = append(newTags, tag)
			}

			book.Tags = newTags
			result = append(result, book)
		}

		return nil
	}); err != nil {
		return nil, fmt.Errorf("failed to execute select query for bookmark content: %w", err)
	}

	return result, nil
}

// GetBookmarks fetch list of bookmarks based on submitted options.
func (db *SQLiteDatabase) GetBookmarks(ctx context.Context, opts GetBookmarksOptions) ([]model.BookmarkDTO, error) {
	// Create initial query
	query := `SELECT
		b.id,
		b.url,
		b.title,
		b.excerpt,
		b.author,
		b.public,
		b.created_at,
		b.modified_at,
		b.has_content
		FROM bookmark b
		WHERE 1`

	// Add where clause
	args := []interface{}{}

	// Add where clause for IDs
	if len(opts.IDs) > 0 {
		query += ` AND b.id IN (?)`
		args = append(args, opts.IDs)
	}

	// Add where clause for search keyword
	if opts.Keyword != "" {
		query += ` AND (b.url LIKE '%' || ? || '%' OR b.excerpt LIKE '%' || ? || '%' OR b.id IN (
			SELECT docid id
			FROM bookmark_content
			WHERE title MATCH ? OR content MATCH ?))`

		args = append(args, opts.Keyword, opts.Keyword)

		// Replace dash with spaces since FTS5 uses `-name` as column identifier and double quote
		// since FTS5 uses double quote as string identifier
		// Reference: https://sqlite.org/fts5.html#fts5_strings
		ftsKeyword := strings.ReplaceAll(opts.Keyword, "-", " ")

		// Properly set double quotes for string literals in sqlite's fts
		ftsKeyword = strings.ReplaceAll(ftsKeyword, "\"", "\"\"")

		args = append(args, "\""+ftsKeyword+"\"", "\""+ftsKeyword+"\"")
	}

	// Add where clause for tags.
	// First we check for * in excluded and included tags,
	// which means all tags will be excluded and included, respectively.
	excludeAllTags := false
	for _, excludedTag := range opts.ExcludedTags {
		if excludedTag == "*" {
			excludeAllTags = true
			opts.ExcludedTags = []string{}
			break
		}
	}

	includeAllTags := false
	for _, includedTag := range opts.Tags {
		if includedTag == "*" {
			includeAllTags = true
			opts.Tags = []string{}
			break
		}
	}

	// If all tags excluded, we will only show bookmark without tags.
	// In other hand, if all tags included, we will only show bookmark with tags.
	if excludeAllTags {
		query += ` AND b.id NOT IN (SELECT DISTINCT bookmark_id FROM bookmark_tag)`
	} else if includeAllTags {
		query += ` AND b.id IN (SELECT DISTINCT bookmark_id FROM bookmark_tag)`
	}

	// Now we only need to find the normal tags
	if len(opts.Tags) > 0 {
		query += ` AND b.id IN (
			SELECT bt.bookmark_id
			FROM bookmark_tag bt
			LEFT JOIN tag t ON bt.tag_id = t.id
			WHERE t.name IN(?)
			GROUP BY bt.bookmark_id
			HAVING COUNT(bt.bookmark_id) = ?)`

		args = append(args, opts.Tags, len(opts.Tags))
	}

	if len(opts.ExcludedTags) > 0 {
		query += ` AND b.id NOT IN (
			SELECT DISTINCT bt.bookmark_id
			FROM bookmark_tag bt
			LEFT JOIN tag t ON bt.tag_id = t.id
			WHERE t.name IN(?))`

		args = append(args, opts.ExcludedTags)
	}

	// Add order clause
	switch opts.OrderMethod {
	case ByLastAdded:
		query += ` ORDER BY b.id DESC`
	case ByLastModified:
		query += ` ORDER BY b.modified_at DESC`
	default:
		query += ` ORDER BY b.id`
	}

	if opts.Limit > 0 && opts.Offset >= 0 {
		query += ` LIMIT ? OFFSET ?`
		args = append(args, opts.Limit, opts.Offset)
	}

	// Expand query, because some of the args might be an array
	query, args, err := sqlx.In(query, args...)
	if err != nil {
		return nil, fmt.Errorf("failed to execute select query for tags: %w", err)
	}

	// Fetch bookmarks
	bookmarks := []model.BookmarkDTO{}
	err = db.reader.SelectContext(ctx, &bookmarks, query, args...)
	if err != nil && err != sql.ErrNoRows {
		return nil, fmt.Errorf("failed to fetch accounts: %w", err)
	}

	// store bookmark IDs for further enrichment
	var bookmarkIds = make([]int, 0, len(bookmarks))
	for _, book := range bookmarks {
		bookmarkIds = append(bookmarkIds, book.ID)
	}

	if len(bookmarkIds) == 0 {
		return bookmarks, nil
	}

	// If content needed, fetch it separately
	// It's faster than join with virtual table
	if opts.WithContent {
		contents := make([]bookmarkContent, 0, len(bookmarks))
		contentMap := make(map[int]bookmarkContent, len(bookmarks))

		contentQuery, args, err := sqlx.In(`SELECT docid, content, html FROM bookmark_content WHERE docid IN (?)`, bookmarkIds)
		contentQuery = db.reader.Rebind(contentQuery)
		if err != nil {
			return nil, fmt.Errorf("failed to expand tags query with IN clause: %w", err)
		}

		err = db.reader.Select(&contents, contentQuery, args...)
		if err != nil && err != sql.ErrNoRows {
			return nil, fmt.Errorf("failed to get tags: %w", err)
		}
		for _, content := range contents {
			contentMap[content.ID] = content
		}
		for i := range bookmarks[:] {
			book := &bookmarks[i]
			if bookmarkContent, found := contentMap[book.ID]; found {
				book.Content = bookmarkContent.Content
				book.HTML = bookmarkContent.HTML
			} else {
				log.Printf("not found content for bookmark %d, but it should be; check DB consistency", book.ID)
			}
		}

	}

	// Fetch tags for each bookmark
	tags := make([]tagContent, 0, len(bookmarks))
	tagsMap := make(map[int][]model.Tag, len(bookmarks))

	tagsQuery, tagArgs, err := sqlx.In(`SELECT bt.bookmark_id, t.id, t.name
		FROM bookmark_tag bt
		LEFT JOIN tag t ON bt.tag_id = t.id
		WHERE bt.bookmark_id IN (?)
		ORDER BY t.name`, bookmarkIds)
	tagsQuery = db.reader.Rebind(tagsQuery)
	if err != nil {
		return nil, fmt.Errorf("failed to delete bookmark and related records: %w", err)
	}

	err = db.reader.Select(&tags, tagsQuery, tagArgs...)
	if err != nil && err != sql.ErrNoRows {
		return nil, fmt.Errorf("failed to get tags: %w", err)
	}
	for _, fetchedTag := range tags {
		if tags, found := tagsMap[fetchedTag.ID]; found {
			tagsMap[fetchedTag.ID] = append(tags, fetchedTag.Tag)
		} else {
			tagsMap[fetchedTag.ID] = []model.Tag{fetchedTag.Tag}
		}
	}
	for i := range bookmarks[:] {
		book := &bookmarks[i]
		if tags, found := tagsMap[book.ID]; found {
			book.Tags = tags
		} else {
			book.Tags = []model.Tag{}
		}
	}

	return bookmarks, nil
}

// GetBookmarksCount fetch count of bookmarks based on submitted options.
func (db *SQLiteDatabase) GetBookmarksCount(ctx context.Context, opts GetBookmarksOptions) (int, error) {
	// Create initial query
	query := `SELECT COUNT(b.id)
		FROM bookmark b
		WHERE 1`

	// Add where clause
	args := []interface{}{}

	// Add where clause for IDs
	if len(opts.IDs) > 0 {
		query += ` AND b.id IN (?)`
		args = append(args, opts.IDs)
	}

	// Add where clause for search keyword
	if opts.Keyword != "" {
		query += ` AND (b.url LIKE '%' || ? || '%' OR b.excerpt LIKE '%' || ? || '%' OR b.id IN (
			SELECT docid id
			FROM bookmark_content
			WHERE title MATCH ? OR content MATCH ?))`

		args = append(args, opts.Keyword, opts.Keyword)

		// Replace dash with spaces since FTS5 uses `-name` as column identifier and double quote
		// since FTS5 uses double quote as string identifier
		// Reference: https://sqlite.org/fts5.html#fts5_strings
		ftsKeyword := strings.ReplaceAll(opts.Keyword, "-", " ")

		// Properly set double quotes for string literals in sqlite's fts
		ftsKeyword = strings.ReplaceAll(ftsKeyword, "\"", "\"\"")

		args = append(args, "\""+ftsKeyword+"\"", "\""+ftsKeyword+"\"")
	}

	// Add where clause for tags.
	// First we check for * in excluded and included tags,
	// which means all tags will be excluded and included, respectively.
	excludeAllTags := false
	for _, excludedTag := range opts.ExcludedTags {
		if excludedTag == "*" {
			excludeAllTags = true
			opts.ExcludedTags = []string{}
			break
		}
	}

	includeAllTags := false
	for _, includedTag := range opts.Tags {
		if includedTag == "*" {
			includeAllTags = true
			opts.Tags = []string{}
			break
		}
	}

	// If all tags excluded, we will only show bookmark without tags.
	// In other hand, if all tags included, we will only show bookmark with tags.
	if excludeAllTags {
		query += ` AND b.id NOT IN (SELECT DISTINCT bookmark_id FROM bookmark_tag)`
	} else if includeAllTags {
		query += ` AND b.id IN (SELECT DISTINCT bookmark_id FROM bookmark_tag)`
	}

	// Now we only need to find the normal tags
	if len(opts.Tags) > 0 {
		query += ` AND b.id IN (
			SELECT bt.bookmark_id
			FROM bookmark_tag bt
			LEFT JOIN tag t ON bt.tag_id = t.id
			WHERE t.name IN(?)
			GROUP BY bt.bookmark_id
			HAVING COUNT(bt.bookmark_id) = ?)`

		args = append(args, opts.Tags, len(opts.Tags))
	}

	if len(opts.ExcludedTags) > 0 {
		query += ` AND b.id NOT IN (
			SELECT DISTINCT bt.bookmark_id
			FROM bookmark_tag bt
			LEFT JOIN tag t ON bt.tag_id = t.id
			WHERE t.name IN(?))`

		args = append(args, opts.ExcludedTags)
	}

	// Expand query, because some of the args might be an array
	query, args, err := sqlx.In(query, args...)
	if err != nil {
		return 0, fmt.Errorf("failed to expand query with IN clause: %w", err)
	}

	// Fetch count
	var nBookmarks int
	err = db.reader.GetContext(ctx, &nBookmarks, query, args...)
	if err != nil && err != sql.ErrNoRows {
		return 0, fmt.Errorf("failed to get bookmark count: %w", err)
	}

	return nBookmarks, nil
}

// DeleteBookmarks removes all record with matching ids from database.
func (db *SQLiteDatabase) DeleteBookmarks(ctx context.Context, ids ...int) error {
	if err := db.withTx(ctx, func(tx *sqlx.Tx) error {
		// Prepare queries
		delBookmark := `DELETE FROM bookmark`
		delBookmarkTag := `DELETE FROM bookmark_tag`
		delBookmarkContent := `DELETE FROM bookmark_content`

		// Delete bookmark(s)
		if len(ids) == 0 {
			_, err := tx.ExecContext(ctx, delBookmarkContent)
			if err != nil {
				return fmt.Errorf("failed to prepare delete statement: %w", err)
			}

			_, err = tx.ExecContext(ctx, delBookmarkTag)
			if err != nil {
				return fmt.Errorf("failed to execute delete account statement: %w", err)
			}

			_, err = tx.ExecContext(ctx, delBookmark)
			if err != nil {
				return fmt.Errorf("failed to execute delete bookmark statement: %w", err)
			}
		} else {
			delBookmark += ` WHERE id = ?`
			delBookmarkTag += ` WHERE bookmark_id = ?`
			delBookmarkContent += ` WHERE docid = ?`

			stmtDelBookmark, err := tx.Preparex(delBookmark)
			if err != nil {
				return fmt.Errorf("failed to get bookmark: %w", err)
			}

			stmtDelBookmarkTag, err := tx.Preparex(delBookmarkTag)
			if err != nil {
				return fmt.Errorf("failed to expand query with IN clause: %w", err)
			}

			stmtDelBookmarkContent, err := tx.Preparex(delBookmarkContent)
			if err != nil {
				return fmt.Errorf("failed to delete bookmark content: %w", err)
			}

			for _, id := range ids {
				_, err = stmtDelBookmarkContent.ExecContext(ctx, id)
				if err != nil {
					return fmt.Errorf("failed to delete bookmark: %w", err)
				}

				_, err = stmtDelBookmarkTag.ExecContext(ctx, id)
				if err != nil {
					return fmt.Errorf("failed to delete bookmark tag: %w", err)
				}

				_, err = stmtDelBookmark.ExecContext(ctx, id)
				if err != nil {
					return fmt.Errorf("failed to delete bookmark: %w", err)
				}
			}
		}

		return nil
	}); err != nil {
		return fmt.Errorf("failed to update database schema version: %w", err)
	}

	return nil
}

// GetBookmark fetches bookmark based on its ID or URL.
// Returns the bookmark and boolean whether it's exist or not.
func (db *SQLiteDatabase) GetBookmark(ctx context.Context, id int, url string) (model.BookmarkDTO, bool, error) {
	args := []interface{}{id}
	query := `SELECT
		b.id, b.url, b.title, b.excerpt, b.author, b.public, b.modified_at,
		bc.content, bc.html, b.has_content, b.created_at
		FROM bookmark b
		LEFT JOIN bookmark_content bc ON bc.docid = b.id
		WHERE b.id = ?`

	if url != "" {
		query += ` OR b.url = ?`
		args = append(args, url)
	}

	book := model.BookmarkDTO{}
	if err := db.reader.GetContext(ctx, &book, query, args...); err != nil && err != sql.ErrNoRows {
		return book, false, fmt.Errorf("failed to get bookmark: %w", err)
	}

	return book, book.ID != 0, nil
}

// CreateAccount saves new account to database. Returns error if any happened.
func (db *SQLiteDatabase) CreateAccount(ctx context.Context, account model.Account) (*model.Account, error) {
	var accountID int64
	if err := db.withTx(ctx, func(tx *sqlx.Tx) error {
		// Check if username already exists
		var exists bool
		err := tx.GetContext(ctx, &exists,
			"SELECT EXISTS(SELECT 1 FROM account WHERE username = ?)",
			account.Username)
		if err != nil {
			return fmt.Errorf("error checking username existence: %w", err)
		}
		if exists {
			return ErrAlreadyExists
		}

		// Insert new account
		query, err := tx.PrepareContext(ctx, `INSERT INTO account
			(username, password, owner, config) VALUES (?, ?, ?, ?)
			RETURNING id`)
		if err != nil {
			return fmt.Errorf("error preparing query: %w", err)
		}

		err = query.QueryRowContext(ctx,
			account.Username, account.Password, account.Owner, account.Config).Scan(&accountID)
		if err != nil {
			return fmt.Errorf("error executing query: %w", err)
		}

		return nil
	}); err != nil {
		return nil, fmt.Errorf("error running transaction: %w", err)
	}

	account.ID = model.DBID(accountID)

	return &account, nil
}

// UpdateAccount updates account in database.
func (db *SQLiteDatabase) UpdateAccount(ctx context.Context, account model.Account) error {
	if account.ID == 0 {
		return ErrNotFound
	}

	if err := db.withTx(ctx, func(tx *sqlx.Tx) error {
		// Check if username already exists for a different account
		var exists bool
		err := tx.GetContext(ctx, &exists,
			"SELECT EXISTS(SELECT 1 FROM account WHERE username = ? AND id != ?)",
			account.Username, account.ID)
		if err != nil {
			return fmt.Errorf("error checking username existence: %w", err)
		}
		if exists {
			return ErrAlreadyExists
		}

		// Update account
		queryString := "UPDATE account SET username = ?, password = ?, owner = ?, config = ? WHERE id = ?"
		updateQuery, err := tx.PrepareContext(ctx, queryString)
		if err != nil {
			return fmt.Errorf("error preparing query: %w", err)
		}

		result, err := updateQuery.ExecContext(ctx,
			account.Username, account.Password, account.Owner, account.Config, account.ID)
		if err != nil {
			return fmt.Errorf("error executing query: %w", err)
		}

		rows, err := result.RowsAffected()
		if err != nil {
			return fmt.Errorf("error getting rows affected: %w", err)
		}
		if rows == 0 {
			return ErrNotFound
		}

		return nil
	}); err != nil {
		return fmt.Errorf("error running transaction: %w", err)
	}

	return nil
}

// ListAccounts fetch list of account (without its password) based on submitted options.
func (db *SQLiteDatabase) ListAccounts(ctx context.Context, opts ListAccountsOptions) ([]model.Account, error) {
	// Create query
	args := []interface{}{}
	fields := []string{"id", "username", "owner", "config"}
	if opts.WithPassword {
		fields = append(fields, "password")
	}

	query := fmt.Sprintf(`SELECT %s FROM account WHERE 1`, strings.Join(fields, ", "))

	if opts.Keyword != "" {
		query += " AND username LIKE ?"
		args = append(args, "%"+opts.Keyword+"%")
	}

	if opts.Username != "" {
		query += " AND username = ?"
		args = append(args, opts.Username)
	}

	if opts.Owner {
		query += " AND owner = 1"
	}

	// Fetch list account
	accounts := []model.Account{}
	err := db.reader.SelectContext(ctx, &accounts, query, args...)
	if err != nil && err != sql.ErrNoRows {
		return nil, fmt.Errorf("failed to execute select query: %w", err)
	}

	return accounts, nil
}

// GetAccount fetch account with matching ID.
// Returns the account and boolean whether it's exist or not.
func (db *SQLiteDatabase) GetAccount(ctx context.Context, id model.DBID) (*model.Account, bool, error) {
	account := model.Account{}
	err := db.reader.GetContext(ctx, &account, `SELECT
		id, username, password, owner, config FROM account WHERE id = ?`,
		id,
	)
	if err != nil && err != sql.ErrNoRows {
		return &account, false, errors.WithStack(err)
	}

	// Use custom not found error if that's the result of the query
	if err == sql.ErrNoRows {
		err = ErrNotFound
	}

	return &account, account.ID != 0, err
}

// DeleteAccount removes record with matching ID.
func (db *SQLiteDatabase) DeleteAccount(ctx context.Context, id model.DBID) error {
	if err := db.withTx(ctx, func(tx *sqlx.Tx) error {
		result, err := tx.ExecContext(ctx, `DELETE FROM account WHERE id = ?`, id)
		if err != nil {
			return errors.WithStack(fmt.Errorf("error deleting account: %v", err))
		}

		rows, err := result.RowsAffected()
		if err != nil && err != sql.ErrNoRows {
			return errors.WithStack(fmt.Errorf("error getting rows affected: %v", err))
		}

		if rows == 0 {
			return ErrNotFound
		}

		return nil
	}); err != nil {
		return fmt.Errorf("failed to prepare statement: %w", err)
	}

	return nil
}

// CreateTags creates new tags from submitted objects and returns the created tags with their IDs.
func (db *SQLiteDatabase) CreateTags(ctx context.Context, tags ...model.Tag) ([]model.Tag, error) {
	if len(tags) == 0 {
		return nil, nil
	}

	var createdTags []model.Tag

	if err := db.withTx(ctx, func(tx *sqlx.Tx) error {
		// Create insert builder
		ib := sqlbuilder.SQLite.NewInsertBuilder()
		ib.InsertInto("tag")
		ib.Cols("name")

		// Add values for each tag
		for _, tag := range tags {
			ib.Values(tag.Name)
		}

		// Generate query and args
		query, args := ib.Build()

		// Modify query to return inserted IDs
		query = query + " RETURNING id, name"

		// Prepare and execute the statement
		stmt, err := tx.Preparex(query)
		if err != nil {
<<<<<<< HEAD
			return fmt.Errorf("error preparing query: %w", err)
=======
			return fmt.Errorf("failed to prepare tag creation query: %w", err)
>>>>>>> 73a52397
		}

		// Execute and scan results
		rows, err := stmt.QueryxContext(ctx, args...)
		if err != nil {
<<<<<<< HEAD
			return fmt.Errorf("error executing query: %w", err)
		}
		defer rows.Close()

		// Scan the returned rows into tags
		for rows.Next() {
			var tag model.Tag
			if err := rows.StructScan(&tag); err != nil {
				return fmt.Errorf("error scanning tag: %w", err)
			}
			createdTags = append(createdTags, tag)
		}

		if err = rows.Err(); err != nil {
			return fmt.Errorf("error iterating rows: %w", err)
=======
			return fmt.Errorf("failed to execute tag creation query: %w", err)
>>>>>>> 73a52397
		}

		return nil
	}); err != nil {
<<<<<<< HEAD
		return nil, fmt.Errorf("error running transaction: %w", err)
=======
		return fmt.Errorf("failed to run tag creation transaction: %w", err)
>>>>>>> 73a52397
	}

	return createdTags, nil
}

// GetTags fetch list of tags and their frequency.
func (db *SQLiteDatabase) GetTags(ctx context.Context) ([]model.Tag, error) {
	tags := []model.Tag{}
	query := `SELECT bt.tag_id id, t.name, COUNT(bt.tag_id) bookmark_count
		FROM bookmark_tag bt
		LEFT JOIN tag t ON bt.tag_id = t.id
		GROUP BY bt.tag_id ORDER BY t.name`

	err := db.reader.SelectContext(ctx, &tags, query)
	if err != nil && err != sql.ErrNoRows {
		return nil, fmt.Errorf("failed to prepare delete bookmark content statement: %w", err)
	}

	return tags, nil
}

// RenameTag change the name of a tag.
func (db *SQLiteDatabase) RenameTag(ctx context.Context, id int, newName string) error {
	if err := db.withTx(ctx, func(tx *sqlx.Tx) error {
		_, err := tx.ExecContext(ctx, `UPDATE tag SET name = ? WHERE id = ?`, newName, id)
		return err
	}); err != nil {
		return fmt.Errorf("failed to rename tag: %w", err)
	}

	return nil
}

// UpdateTag updates tag with matching id in database.
func (db *SQLiteDatabase) UpdateTag(ctx context.Context, tag model.Tag) error {
	return db.withTx(ctx, func(tx *sqlx.Tx) error {
		_, err := tx.ExecContext(ctx, `UPDATE tag SET name = ? WHERE id = ?`, tag.Name, tag.ID)
		return errors.WithStack(err)
	})
}

// DeleteTag removes tag with matching id from database.
func (db *SQLiteDatabase) DeleteTag(ctx context.Context, id model.DBID) error {
	return db.withTx(ctx, func(tx *sqlx.Tx) error {
		_, err := tx.ExecContext(ctx, `DELETE FROM tag WHERE id = ?`, id)
		return errors.WithStack(err)
	})
}<|MERGE_RESOLUTION|>--- conflicted
+++ resolved
@@ -986,17 +986,12 @@
 		// Prepare and execute the statement
 		stmt, err := tx.Preparex(query)
 		if err != nil {
-<<<<<<< HEAD
-			return fmt.Errorf("error preparing query: %w", err)
-=======
 			return fmt.Errorf("failed to prepare tag creation query: %w", err)
->>>>>>> 73a52397
 		}
 
 		// Execute and scan results
 		rows, err := stmt.QueryxContext(ctx, args...)
 		if err != nil {
-<<<<<<< HEAD
 			return fmt.Errorf("error executing query: %w", err)
 		}
 		defer rows.Close()
@@ -1012,18 +1007,11 @@
 
 		if err = rows.Err(); err != nil {
 			return fmt.Errorf("error iterating rows: %w", err)
-=======
-			return fmt.Errorf("failed to execute tag creation query: %w", err)
->>>>>>> 73a52397
 		}
 
 		return nil
 	}); err != nil {
-<<<<<<< HEAD
 		return nil, fmt.Errorf("error running transaction: %w", err)
-=======
-		return fmt.Errorf("failed to run tag creation transaction: %w", err)
->>>>>>> 73a52397
 	}
 
 	return createdTags, nil
