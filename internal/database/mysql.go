package database

import (
	"context"
	"database/sql"
	"fmt"
	"slices"
	"strings"
	"time"

	"github.com/go-shiori/shiori/internal/database/migrations"
	"github.com/go-shiori/shiori/internal/model"
	"github.com/huandu/go-sqlbuilder"
	"github.com/jmoiron/sqlx"
	"github.com/pkg/errors"

	_ "github.com/go-sql-driver/mysql"
)

var mysqlMigrations = []migration{
	newFileMigration("0.0.0", "0.1.0", "mysql/0000_system_create"),
	newFileMigration("0.1.0", "0.2.0", "mysql/0000_system_insert"),
	newFileMigration("0.2.0", "0.3.0", "mysql/0001_initial_account"),
	newFileMigration("0.3.0", "0.4.0", "mysql/0002_initial_bookmark"),
	newFileMigration("0.4.0", "0.5.0", "mysql/0003_initial_tag"),
	newFileMigration("0.5.0", "0.6.0", "mysql/0004_initial_bookmark_tag"),
	newFuncMigration("0.6.0", "0.7.0", func(db *sql.DB) error {
		// Ensure that bookmark table has `has_content` column and account table has `config` column
		// for users upgrading from <1.5.4 directly into this version.
		tx, err := db.Begin()
		if err != nil {
			return fmt.Errorf("failed to start transaction: %w", err)
		}
		defer tx.Rollback()

		_, err = tx.Exec(`ALTER TABLE bookmark ADD COLUMN has_content BOOLEAN DEFAULT 0`)
		if err != nil && strings.Contains(err.Error(), `Duplicate column name`) {
			tx.Rollback()
		} else if err != nil {
			return fmt.Errorf("failed to add has_content column to bookmark table: %w", err)
		} else if err == nil {
			if errCommit := tx.Commit(); errCommit != nil {
				return fmt.Errorf("failed to commit transaction: %w", errCommit)
			}
		}

		tx, err = db.Begin()
		if err != nil {
			return fmt.Errorf("failed to start transaction: %w", err)
		}
		defer tx.Rollback()

		_, err = tx.Exec(`ALTER TABLE account ADD COLUMN config JSON  NOT NULL DEFAULT ('{}')`)
		if err != nil && strings.Contains(err.Error(), `Duplicate column name`) {
			tx.Rollback()
		} else if err != nil {
			return fmt.Errorf("failed to add config column to account table: %w", err)
		} else if err == nil {
			if errCommit := tx.Commit(); errCommit != nil {
				return fmt.Errorf("failed to commit transaction: %w", errCommit)
			}
		}

		return nil
	}),
	newFileMigration("0.7.0", "0.8.0", "mysql/0005_rename_to_created_at"),
	newFileMigration("0.8.0", "0.8.1", "mysql/0006_change_created_at_settings"),
	newFileMigration("0.8.1", "0.8.2", "mysql/0007_add_modified_at"),
	newFileMigration("0.8.2", "0.8.3", "mysql/0008_set_modified_at_equal_created_at"),
	newFileMigration("0.8.3", "0.8.4", "mysql/0009_index_for_created_at"),
	newFileMigration("0.8.4", "0.8.5", "mysql/0010_index_for_modified_at"),
	newFileMigration("0.8.5", "0.9.0", "mysql/0011_bookmark_archiver"),
	newFuncMigration("0.9.0", "0.9.1", func(db *sql.DB) error {
		return migrations.MigrateArchiverMigration(db, "mysql")
	}),
}

// MySQLDatabase is implementation of Database interface
// for connecting to MySQL or MariaDB database.
type MySQLDatabase struct {
	dbbase
}

func mysqlDatabaseFromDB(db *sqlx.DB) *MySQLDatabase {
	return &MySQLDatabase{dbbase: dbbase{db}}
}

// OpenMySQLDatabase creates and opens connection to a MySQL Database.
func OpenMySQLDatabase(ctx context.Context, connString string) (mysqlDB *MySQLDatabase, err error) {
	// Open database and start transaction
	db, err := sqlx.ConnectContext(ctx, "mysql", connString)
	if err != nil {
		return nil, errors.WithStack(err)
	}

	db.SetMaxOpenConns(100)
	db.SetConnMaxLifetime(time.Second) // in case mysql client has longer timeout (driver issue #674)

<<<<<<< HEAD
	return mysqlDatabaseFromDB(db), err
=======
	mysqlDB = &MySQLDatabase{dbbase: NewDBBase(db, db, sqlbuilder.MySQL)}
	return mysqlDB, err
>>>>>>> ca949c5d
}

// Init initializes the database
func (db *MySQLDatabase) Init(ctx context.Context) error {
	return nil
}

// Migrate runs migrations for this database engine
func (db *MySQLDatabase) Migrate(ctx context.Context) error {
	if err := runMigrations(ctx, db, mysqlMigrations); err != nil {
		return errors.WithStack(err)
	}

	return nil
}

// GetDatabaseSchemaVersion fetches the current migrations version of the database
func (db *MySQLDatabase) GetDatabaseSchemaVersion(ctx context.Context) (string, error) {
	var version string

	err := db.GetContext(ctx, &version, "SELECT database_schema_version FROM shiori_system")
	if err != nil {
		return "", errors.WithStack(err)
	}

	return version, nil
}

// SetDatabaseSchemaVersion sets the current migrations version of the database
func (db *MySQLDatabase) SetDatabaseSchemaVersion(ctx context.Context, version string) error {
	tx := db.MustBegin()
	defer tx.Rollback()

	_, err := tx.Exec("UPDATE shiori_system SET database_schema_version = ?", version)
	if err != nil {
		return errors.WithStack(err)
	}

	return tx.Commit()
}

// SaveBookmarks saves new or updated bookmarks to database.
// Returns the saved ID and error message if any happened.
func (db *MySQLDatabase) SaveBookmarks(ctx context.Context, create bool, bookmarks ...model.BookmarkDTO) ([]model.BookmarkDTO, error) {
	var result []model.BookmarkDTO

	if err := db.withTx(ctx, func(tx *sqlx.Tx) error {
		// Prepare statement
		stmtInsertBook, err := tx.Preparex(`INSERT INTO bookmark
			(url, title, excerpt, author, public, content, html, modified_at, created_at, archiver, archive_path)
			VALUES(?, ?, ?, ?, ?, ?, ?, ?, ?, ?, ?)`)
		if err != nil {
			return errors.WithStack(err)
		}

		stmtUpdateBook, err := tx.Preparex(`UPDATE bookmark
		SET url      = ?,
			title    = ?,
			excerpt  = ?,
			author   = ?,
			public   = ?,
			content  = ?,
			html     = ?,
			modified_at = ?,
			archiver = ?,
			archive_path = ?
		WHERE id = ?`)
		if err != nil {
			return errors.WithStack(err)
		}

		stmtGetTag, err := tx.Preparex(`SELECT id FROM tag WHERE name = ?`)
		if err != nil {
			return errors.WithStack(err)
		}

		stmtInsertTag, err := tx.Preparex(`INSERT INTO tag (name) VALUES (?)`)
		if err != nil {
			return errors.WithStack(err)
		}

		stmtInsertBookTag, err := tx.Preparex(`INSERT IGNORE INTO bookmark_tag
			(tag_id, bookmark_id) VALUES (?, ?)`)
		if err != nil {
			return errors.WithStack(err)
		}

		stmtDeleteBookTag, err := tx.Preparex(`DELETE FROM bookmark_tag
			WHERE bookmark_id = ? AND tag_id = ?`)
		if err != nil {
			return errors.WithStack(err)
		}

		// Prepare modified time
		modifiedTime := time.Now().UTC().Format(model.DatabaseDateFormat)

		// Execute statements

		for _, book := range bookmarks {
			// Check URL and title
			if book.URL == "" {
				return errors.New("URL must not be empty")
			}

			if book.Title == "" {
				return errors.New("title must not be empty")
			}

			// Set modified time
			if book.ModifiedAt == "" {
				book.ModifiedAt = modifiedTime
			}

			// Save bookmark
			var err error
			if create {
				book.CreatedAt = modifiedTime
				var res sql.Result
				res, err = stmtInsertBook.ExecContext(ctx,
					book.URL, book.Title, book.Excerpt, book.Author,
					book.Public, book.Content, book.HTML, book.ModifiedAt, book.CreatedAt,
					book.Archiver, book.ArchivePath)
				if err != nil {
					return errors.WithStack(err)
				}
				bookID, err := res.LastInsertId()
				if err != nil {
					return errors.WithStack(err)
				}
				book.ID = int(bookID)
			} else {
				_, err = stmtUpdateBook.ExecContext(ctx,
					book.URL, book.Title, book.Excerpt, book.Author,
					book.Public, book.Content, book.HTML, book.ModifiedAt,
					book.Archiver, book.ArchivePath, book.ID)
			}
			if err != nil {
				return errors.WithStack(err)
			}

			// Save book tags
			newTags := []model.TagDTO{}
			for _, tag := range book.Tags {
				t := tag.ToDTO()
				// If it's deleted tag, delete and continue
				if t.Deleted {
					_, err = stmtDeleteBookTag.ExecContext(ctx, book.ID, t.ID)
					if err != nil {
						return errors.WithStack(err)
					}

					continue
				}

				// Normalize tag name
				tagName := strings.ToLower(tag.Name)
				tagName = strings.Join(strings.Fields(tagName), " ")

				// If tag doesn't have any ID, fetch it from database
				if tag.ID == 0 {
					if err := stmtGetTag.GetContext(ctx, &tag.ID, tagName); err != nil && err != sql.ErrNoRows {
						return errors.WithStack(err)
					}

					// If tag doesn't exist in database, save it
					if tag.ID == 0 {
						res, err := stmtInsertTag.ExecContext(ctx, tagName)
						if err != nil {
							return errors.WithStack(err)
						}

						tagID64, err := res.LastInsertId()
						if err != nil {
							return errors.WithStack(err)
						}

						tag.ID = int(tagID64)
						t.ID = int(tagID64)
					}
				}

				// Always insert the tag-bookmark association
				if _, err := stmtInsertBookTag.ExecContext(ctx, tag.ID, book.ID); err != nil {
					return errors.WithStack(err)
				}

				newTags = append(newTags, t)
			}

			book.Tags = newTags
			result = append(result, book)
		}

		return nil
	}); err != nil {
		return result, errors.WithStack(err)
	}

	return result, nil
}

// GetBookmarks fetch list of bookmarks based on submitted options.
func (db *MySQLDatabase) GetBookmarks(ctx context.Context, opts model.DBGetBookmarksOptions) ([]model.BookmarkDTO, error) {
	// Create initial query
	columns := []string{
		`id`,
		`url`,
		`title`,
		`excerpt`,
		`author`,
		`public`,
		`created_at`,
		`modified_at`,
<<<<<<< HEAD
		`content <> "" has_content`,
		`archiver`,
		`archive_path`}
=======
		`content <> "" as has_content`}
>>>>>>> ca949c5d

	if opts.WithContent {
		columns = append(columns, `content`, `html`)
	}

	query := `SELECT ` + strings.Join(columns, ",") + `
		FROM bookmark WHERE 1`

	// Add where clause
	args := []interface{}{}

	// Add where clause for IDs
	if len(opts.IDs) > 0 {
		query += ` AND id IN (?)`
		args = append(args, opts.IDs)
	}

	// Add where clause for search keyword
	if opts.Keyword != "" {
		query += ` AND (
			url LIKE ? OR
			MATCH(title, excerpt, content) AGAINST (? IN BOOLEAN MODE)
		)`

		args = append(args, "%"+opts.Keyword+"%", opts.Keyword)
	}

	// Add where clause for tags.
	// First we check for * in excluded and included tags,
	// which means all tags will be excluded and included, respectively.
	excludeAllTags := false
	if slices.Contains(opts.ExcludedTags, "*") {
		excludeAllTags = true
		opts.ExcludedTags = []string{}
	}

	includeAllTags := false
	if slices.Contains(opts.Tags, "*") {
		includeAllTags = true
		opts.Tags = []string{}
	}

	// If all tags excluded, we will only show bookmark without tags.
	// In other hand, if all tags included, we will only show bookmark with tags.
	if excludeAllTags {
		query += ` AND id NOT IN (SELECT DISTINCT bookmark_id FROM bookmark_tag)`
	} else if includeAllTags {
		query += ` AND id IN (SELECT DISTINCT bookmark_id FROM bookmark_tag)`
	}

	// Now we only need to find the normal tags
	if len(opts.Tags) > 0 {
		query += ` AND id IN (
			SELECT bt.bookmark_id
			FROM bookmark_tag bt
			LEFT JOIN tag t ON bt.tag_id = t.id
			WHERE t.name IN(?)
			GROUP BY bt.bookmark_id
			HAVING COUNT(bt.bookmark_id) = ?)`

		args = append(args, opts.Tags, len(opts.Tags))
	}

	if len(opts.ExcludedTags) > 0 {
		query += ` AND id NOT IN (
			SELECT DISTINCT bt.bookmark_id
			FROM bookmark_tag bt
			LEFT JOIN tag t ON bt.tag_id = t.id
			WHERE t.name IN(?))`

		args = append(args, opts.ExcludedTags)
	}

	// Add order clause
	switch opts.OrderMethod {
	case model.ByLastAdded:
		query += ` ORDER BY id DESC`
	case model.ByLastModified:
		query += ` ORDER BY modified_at DESC`
	default:
		query += ` ORDER BY id`
	}

	if opts.Limit > 0 && opts.Offset >= 0 {
		query += ` LIMIT ? OFFSET ?`
		args = append(args, opts.Limit, opts.Offset)
	}

	// Expand query, because some of the args might be an array
	query, args, err := sqlx.In(query, args...)
	if err != nil {
		return nil, errors.WithStack(err)
	}

	// Fetch bookmarks
	bookmarks := []model.BookmarkDTO{}
	err = db.Select(&bookmarks, query, args...)
	if err != nil && err != sql.ErrNoRows {
		return nil, errors.WithStack(err)
	}

	// Fetch tags for each bookmark
	for i, book := range bookmarks {
		tags, err := db.getTagsForBookmark(ctx, book.ID)
		if err != nil {
			return nil, fmt.Errorf("failed to get tags: %w", err)
		}
		bookmarks[i].Tags = tags
	}

	return bookmarks, nil
}

func (db *MySQLDatabase) getTagsForBookmark(ctx context.Context, bookmarkID int) ([]model.TagDTO, error) {
	sb := sqlbuilder.MySQL.NewSelectBuilder()
	sb.Select("t.id", "t.name")
	sb.From("bookmark_tag bt")
	sb.JoinWithOption(sqlbuilder.LeftJoin, "tag t", "bt.tag_id = t.id")
	sb.Where(sb.Equal("bt.bookmark_id", bookmarkID))
	sb.OrderBy("t.name")

	query, args := sb.Build()
	query = db.ReaderDB().Rebind(query)

	tags := []model.TagDTO{}
	err := db.ReaderDB().SelectContext(ctx, &tags, query, args...)
	if err != nil && err != sql.ErrNoRows {
		return nil, fmt.Errorf("failed to get tags: %w", err)
	}

	return tags, nil
}

// GetBookmarksCount fetch count of bookmarks based on submitted options.
func (db *MySQLDatabase) GetBookmarksCount(ctx context.Context, opts model.DBGetBookmarksOptions) (int, error) {
	// Create initial query
	query := `SELECT COUNT(id) FROM bookmark WHERE 1`

	// Add where clause
	args := []interface{}{}

	// Add where clause for IDs
	if len(opts.IDs) > 0 {
		query += ` AND id IN (?)`
		args = append(args, opts.IDs)
	}

	// Add where clause for search keyword
	if opts.Keyword != "" {
		query += ` AND (
			url LIKE ? OR
			MATCH(title, excerpt, content) AGAINST (? IN BOOLEAN MODE)
		)`

		args = append(args,
			"%"+opts.Keyword+"%",
			opts.Keyword)
	}

	// Add where clause for tags.
	// First we check for * in excluded and included tags,
	// which means all tags will be excluded and included, respectively.
	excludeAllTags := false
	if slices.Contains(opts.ExcludedTags, "*") {
		excludeAllTags = true
		opts.ExcludedTags = []string{}
	}

	includeAllTags := false
	if slices.Contains(opts.Tags, "*") {
		includeAllTags = true
		opts.Tags = []string{}
	}

	// If all tags excluded, we will only show bookmark without tags.
	// In other hand, if all tags included, we will only show bookmark with tags.
	if excludeAllTags {
		query += ` AND id NOT IN (SELECT DISTINCT bookmark_id FROM bookmark_tag)`
	} else if includeAllTags {
		query += ` AND id IN (SELECT DISTINCT bookmark_id FROM bookmark_tag)`
	}

	// Now we only need to find the normal tags
	if len(opts.Tags) > 0 {
		query += ` AND id IN (
			SELECT bt.bookmark_id
			FROM bookmark_tag bt
			LEFT JOIN tag t ON bt.tag_id = t.id
			WHERE t.name IN(?)
			GROUP BY bt.bookmark_id
			HAVING COUNT(bt.bookmark_id) = ?)`

		args = append(args, opts.Tags, len(opts.Tags))
	}

	if len(opts.ExcludedTags) > 0 {
		query += ` AND id NOT IN (
			SELECT DISTINCT bt.bookmark_id
			FROM bookmark_tag bt
			LEFT JOIN tag t ON bt.tag_id = t.id
			WHERE t.name IN(?))`

		args = append(args, opts.ExcludedTags)
	}

	// Expand query, because some of the args might be an array
	query, args, err := sqlx.In(query, args...)
	if err != nil {
		return 0, errors.WithStack(err)
	}

	// Fetch count
	var nBookmarks int
	err = db.GetContext(ctx, &nBookmarks, query, args...)
	if err != nil && err != sql.ErrNoRows {
		return 0, errors.WithStack(err)
	}

	return nBookmarks, nil
}

// DeleteBookmarks removes all record with matching ids from database.
func (db *MySQLDatabase) DeleteBookmarks(ctx context.Context, ids ...int) (err error) {
	if err := db.withTx(ctx, func(tx *sqlx.Tx) error {
		// Prepare queries
		delBookmark := `DELETE FROM bookmark`
		delBookmarkTag := `DELETE FROM bookmark_tag`

		// Delete bookmark(s)
		if len(ids) == 0 {
			_, err := tx.ExecContext(ctx, delBookmarkTag)
			if err != nil {
				return errors.WithStack(err)
			}

			_, err = tx.ExecContext(ctx, delBookmark)
			if err != nil {
				return errors.WithStack(err)
			}
		} else {
			delBookmark += ` WHERE id = ?`
			delBookmarkTag += ` WHERE bookmark_id = ?`

			stmtDelBookmark, _ := tx.Preparex(delBookmark)
			stmtDelBookmarkTag, _ := tx.Preparex(delBookmarkTag)

			for _, id := range ids {
				_, err := stmtDelBookmarkTag.ExecContext(ctx, id)
				if err != nil {
					return errors.WithStack(err)
				}

				_, err = stmtDelBookmark.ExecContext(ctx, id)
				if err != nil {
					return errors.WithStack(err)
				}
			}
		}

		return nil
	}); err != nil {
		return errors.WithStack(err)
	}

	return nil
}

// GetBookmark fetches bookmark based on its ID or URL.
// Returns the bookmark and boolean whether it's exist or not.
func (db *MySQLDatabase) GetBookmark(ctx context.Context, id int, url string) (model.BookmarkDTO, bool, error) {
<<<<<<< HEAD
	args := []interface{}{id}
	query := `SELECT
		id, url, title, excerpt, author, public,
		content, html, modified_at, created_at, content <> '' has_content,
		archiver, archive_path
		FROM bookmark WHERE id = ?`

	if url != "" {
		query += ` OR url = ?`
		args = append(args, url)
=======
	// Create the main query builder for bookmark data
	sb := sqlbuilder.NewSelectBuilder()
	sb.Select(
		"id", "url", "title", "excerpt", "author", `public`, "modified_at",
		"content", "html", "created_at", "has_content")
	sb.From("bookmark")

	// Add conditions
	if id != 0 {
		sb.Where(sb.Equal("id", id))
	} else if url != "" {
		sb.Where(sb.Equal("url", url))
	} else {
		return model.BookmarkDTO{}, false, fmt.Errorf("id or url is required")
>>>>>>> ca949c5d
	}

	// Build the query
	query, args := sb.Build()
	query = db.ReaderDB().Rebind(query)
	// Execute the query
	book := model.BookmarkDTO{}
	err := db.ReaderDB().GetContext(ctx, &book, query, args...)
	if err != nil {
		if err == sql.ErrNoRows {
			return book, false, nil
		}
		return book, false, fmt.Errorf("failed to get bookmark: %w", err)
	}

	// If bookmark exists, fetch its tags
	if book.ID != 0 {
		// Create query builder for tags
		tagSb := sqlbuilder.NewSelectBuilder()
		tagSb.Select("t.id", "t.name")
		tagSb.From("tag t")
		tagSb.JoinWithOption(sqlbuilder.InnerJoin, "bookmark_tag bt", "bt.tag_id = t.id")
		tagSb.Where(tagSb.Equal("bt.bookmark_id", book.ID))

		// Build the query
		tagQuery, tagArgs := tagSb.Build()
		tagQuery = db.ReaderDB().Rebind(tagQuery)
		// Execute the query
		tags := []model.TagDTO{}
		if err := db.ReaderDB().SelectContext(ctx, &tags, tagQuery, tagArgs...); err != nil && err != sql.ErrNoRows {
			return book, false, fmt.Errorf("failed to get tags: %w", err)
		}

		book.Tags = tags
	}

	return book, true, nil
}

// CreateAccount saves new account to database. Returns error if any happened.
func (db *MySQLDatabase) CreateAccount(ctx context.Context, account model.Account) (*model.Account, error) {
	var accountID int64
	if err := db.withTx(ctx, func(tx *sqlx.Tx) error {
		// Check for existing username
		var exists bool
		err := tx.QueryRowContext(
			ctx, "SELECT EXISTS(SELECT 1 FROM account WHERE username = ?)",
			account.Username,
		).Scan(&exists)
		if err != nil {
			return fmt.Errorf("error checking username: %w", err)
		}
		if exists {
			return ErrAlreadyExists
		}

		// Create the account
		result, err := tx.ExecContext(ctx, `INSERT INTO account
			(username, password, owner, config) VALUES (?, ?, ?, ?)`,
			account.Username, account.Password, account.Owner, account.Config)
		if err != nil {
			return fmt.Errorf("error executing query: %w", err)
		}

		id, err := result.LastInsertId()
		if err != nil {
			return fmt.Errorf("error getting last insert id: %w", err)
		}
		accountID = id
		return nil
	}); err != nil {
		return nil, fmt.Errorf("error running transaction: %w", err)
	}

	account.ID = model.DBID(accountID)
	return &account, nil
}

// UpdateAccount update account in database
func (db *MySQLDatabase) UpdateAccount(ctx context.Context, account model.Account) error {
	if account.ID == 0 {
		return ErrNotFound
	}

	if err := db.withTx(ctx, func(tx *sqlx.Tx) error {
		// Check for existing username
		var exists bool
		err := tx.QueryRowContext(ctx,
			"SELECT EXISTS(SELECT 1 FROM account WHERE username = ? AND id != ?)",
			account.Username, account.ID).Scan(&exists)
		if err != nil {
			return fmt.Errorf("error checking username: %w", err)
		}
		if exists {
			return ErrAlreadyExists
		}

		result, err := tx.ExecContext(ctx, `UPDATE account
			SET username = ?, password = ?, owner = ?, config = ?
			WHERE id = ?`,
			account.Username, account.Password, account.Owner, account.Config, account.ID)
		if err != nil {
			return fmt.Errorf("error updating account: %w", err)
		}

		rows, err := result.RowsAffected()
		if err != nil {
			return fmt.Errorf("error getting rows affected: %w", err)
		}
		if rows == 0 {
			return ErrNotFound
		}

		return nil
	}); err != nil {
		return fmt.Errorf("error running transaction: %w", err)
	}

	return nil
}

// ListAccounts fetch list of account (without its password) based on submitted options.
func (db *MySQLDatabase) ListAccounts(ctx context.Context, opts model.DBListAccountsOptions) ([]model.Account, error) {
	// Create query
	args := []interface{}{}
	fields := []string{"id", "username", "owner", "config"}
	if opts.WithPassword {
		fields = append(fields, "password")
	}

	query := fmt.Sprintf(`SELECT %s FROM account WHERE 1`, strings.Join(fields, ", "))

	if opts.Keyword != "" {
		query += " AND username LIKE ?"
		args = append(args, "%"+opts.Keyword+"%")
	}

	if opts.Username != "" {
		query += " AND username = ?"
		args = append(args, opts.Username)
	}

	if opts.Owner {
		query += " AND owner = 1"
	}

	// Fetch list account
	accounts := []model.Account{}
	err := db.SelectContext(ctx, &accounts, query, args...)
	if err != nil && err != sql.ErrNoRows {
		return nil, errors.WithStack(err)
	}

	return accounts, nil
}

// GetAccount fetch account with matching ID.
// Returns the account and boolean whether it's exist or not.
func (db *MySQLDatabase) GetAccount(ctx context.Context, id model.DBID) (*model.Account, bool, error) {
	account := model.Account{}
	err := db.GetContext(ctx, &account, `SELECT
		id, username, password, owner, config FROM account WHERE id = ?`,
		id,
	)
	if err != nil {
		if err == sql.ErrNoRows {
			return &account, false, ErrNotFound
		}
		return &account, false, fmt.Errorf("error getting account: %w", err)
	}

	return &account, true, nil
}

// DeleteAccount removes record with matching ID.
func (db *MySQLDatabase) DeleteAccount(ctx context.Context, id model.DBID) error {
	if err := db.withTx(ctx, func(tx *sqlx.Tx) error {
		result, err := tx.ExecContext(ctx, `DELETE FROM account WHERE id = ?`, id)
		if err != nil {
			return fmt.Errorf("error deleting account: %w", err)
		}

		rows, err := result.RowsAffected()
		if err != nil {
			return fmt.Errorf("error getting rows affected: %w", err)
		}

		if rows == 0 {
			return ErrNotFound
		}

		return nil
	}); err != nil {
		return fmt.Errorf("error running transaction: %w", err)
	}

	return nil
}

// CreateTags creates new tags from submitted objects.
func (db *MySQLDatabase) CreateTags(ctx context.Context, tags ...model.Tag) ([]model.Tag, error) {
	if len(tags) == 0 {
		return []model.Tag{}, nil
	}

	// Create a slice to hold the created tags
	createdTags := make([]model.Tag, len(tags))
	copy(createdTags, tags)

	if err := db.withTx(ctx, func(tx *sqlx.Tx) error {
		// For MySQL, we need to insert tags one by one to get their IDs
		stmtInsertTag, err := tx.PrepareContext(ctx, "INSERT INTO tag (name) VALUES (?)")
		if err != nil {
			return fmt.Errorf("failed to prepare tag insertion statement: %w", err)
		}
		defer stmtInsertTag.Close()

		// Insert each tag and get its ID
		for i, tag := range createdTags {
			result, err := stmtInsertTag.ExecContext(ctx, tag.Name)
			if err != nil {
				return fmt.Errorf("failed to insert tag: %w", err)
			}

			// Get the last inserted ID
			tagID, err := result.LastInsertId()
			if err != nil {
				return fmt.Errorf("failed to get last insert ID: %w", err)
			}

			createdTags[i].ID = int(tagID)
		}

		return nil
	}); err != nil {
		return nil, fmt.Errorf("failed to run tag creation transaction: %w", err)
	}

	return createdTags, nil
}

// CreateTag creates a new tag in database.
func (db *MySQLDatabase) CreateTag(ctx context.Context, tag model.Tag) (model.Tag, error) {
	// Use CreateTags to implement this method
	createdTags, err := db.CreateTags(ctx, tag)
	if err != nil {
		return model.Tag{}, err
	}

	if len(createdTags) == 0 {
		return model.Tag{}, fmt.Errorf("failed to create tag")
	}

	return createdTags[0], nil
}

// RenameTag change the name of a tag.
func (db *MySQLDatabase) RenameTag(ctx context.Context, id int, newName string) error {
	sb := sqlbuilder.NewUpdateBuilder()
	sb.Update("tag")
	sb.Set(sb.Assign("name", newName))
	sb.Where(sb.Equal("id", id))

	query, args := sb.Build()
	query = db.WriterDB().Rebind(query)

	if err := db.withTx(ctx, func(tx *sqlx.Tx) error {
		_, err := tx.ExecContext(ctx, query, args...)
		if err != nil {
			return fmt.Errorf("failed to rename tag: %w", err)
		}
		return nil
	}); err != nil {
		return err
	}

	return nil
}

// GetTag fetch a tag by its ID.
func (db *MySQLDatabase) GetTag(ctx context.Context, id int) (model.TagDTO, bool, error) {
	sb := sqlbuilder.MySQL.NewSelectBuilder()
	sb.Select("t.id", "t.name", "COUNT(bt.tag_id) bookmark_count")
	sb.From("tag t")
	sb.JoinWithOption(sqlbuilder.LeftJoin, "bookmark_tag bt", "bt.tag_id = t.id")
	sb.Where(sb.Equal("t.id", id))
	sb.GroupBy("t.id")
	sb.OrderBy("t.name")

	query, args := sb.Build()
	query = db.ReaderDB().Rebind(query)

	var tag model.TagDTO
	err := db.ReaderDB().GetContext(ctx, &tag, query, args...)
	if err == sql.ErrNoRows {
		return model.TagDTO{}, false, nil
	}
	if err != nil {
		return model.TagDTO{}, false, fmt.Errorf("failed to get tag: %w", err)
	}

	return tag, true, nil
}

// UpdateTag updates a tag in the database.
func (db *MySQLDatabase) UpdateTag(ctx context.Context, tag model.Tag) error {
	sb := sqlbuilder.NewUpdateBuilder()
	sb.Update("tag")
	sb.Set(sb.Assign("name", tag.Name))
	sb.Where(sb.Equal("id", tag.ID))

	query, args := sb.Build()
	query = db.WriterDB().Rebind(query)

	if err := db.withTx(ctx, func(tx *sqlx.Tx) error {
		_, err := tx.ExecContext(ctx, query, args...)
		if err != nil {
			return fmt.Errorf("failed to update tag: %w", err)
		}
		return nil
	}); err != nil {
		return err
	}

	return nil
}

// DeleteTag removes a tag from the database.
func (db *MySQLDatabase) DeleteTag(ctx context.Context, id int) error {
	// First, check if the tag exists
	_, exists, err := db.GetTag(ctx, id)
	if err != nil {
		return fmt.Errorf("failed to check if tag exists: %w", err)
	}
	if !exists {
		return ErrNotFound
	}

	// Delete all bookmark_tag associations
	deleteAssocSb := sqlbuilder.NewDeleteBuilder()
	deleteAssocSb.DeleteFrom("bookmark_tag")
	deleteAssocSb.Where(deleteAssocSb.Equal("tag_id", id))

	deleteAssocQuery, deleteAssocArgs := deleteAssocSb.Build()
	deleteAssocQuery = db.WriterDB().Rebind(deleteAssocQuery)

	// Then, delete the tag itself
	deleteTagSb := sqlbuilder.NewDeleteBuilder()
	deleteTagSb.DeleteFrom("tag")
	deleteTagSb.Where(deleteTagSb.Equal("id", id))

	deleteTagQuery, deleteTagArgs := deleteTagSb.Build()
	deleteTagQuery = db.WriterDB().Rebind(deleteTagQuery)

	if err := db.withTx(ctx, func(tx *sqlx.Tx) error {
		// Delete bookmark_tag associations
		_, err := tx.ExecContext(ctx, deleteAssocQuery, deleteAssocArgs...)
		if err != nil {
			return fmt.Errorf("failed to delete tag associations: %w", err)
		}

		// Delete the tag
		_, err = tx.ExecContext(ctx, deleteTagQuery, deleteTagArgs...)
		if err != nil {
			return fmt.Errorf("failed to delete tag: %w", err)
		}

		return nil
	}); err != nil {
		return err
	}

	return nil
}

// SaveBookmark saves a single bookmark to database without handling tags.
// It only updates the bookmark data in the database.
func (db *MySQLDatabase) SaveBookmark(ctx context.Context, bookmark model.Bookmark) error {
	if bookmark.ID <= 0 {
		return fmt.Errorf("bookmark ID must be greater than 0")
	}

	// Prepare modified time if not set
	if bookmark.ModifiedAt == "" {
		bookmark.ModifiedAt = time.Now().UTC().Format(model.DatabaseDateFormat)
	}

	// Check URL and title
	if bookmark.URL == "" {
		return errors.New("URL must not be empty")
	}

	if bookmark.Title == "" {
		return errors.New("title must not be empty")
	}

	// Use sqlbuilder to build the update query
	sb := sqlbuilder.NewUpdateBuilder()
	sb.Update("bookmark")
	sb.Set(
		sb.Assign("url", bookmark.URL),
		sb.Assign("title", bookmark.Title),
		sb.Assign("excerpt", bookmark.Excerpt),
		sb.Assign("author", bookmark.Author),
		sb.Assign("public", bookmark.Public),
		sb.Assign("modified_at", bookmark.ModifiedAt),
		sb.Assign("has_content", bookmark.HasContent),
	)
	sb.Where(sb.Equal("id", bookmark.ID))

	query, args := sb.Build()
	query = db.WriterDB().Rebind(query)

	return db.withTx(ctx, func(tx *sqlx.Tx) error {
		// Update bookmark
		_, err := tx.ExecContext(ctx, query, args...)
		if err != nil {
			return fmt.Errorf("failed to update bookmark: %w", err)
		}

		return nil
	})
}

func (db *MySQLDatabase) SaveBookmarkTags(ctx context.Context, bookmarkID int, tagIDs []int) error {
	return db.withTx(ctx, func(tx *sqlx.Tx) error {
		// Prepare statements
		stmtDeleteAllBookmarkTags, err := tx.PreparexContext(ctx, `DELETE FROM bookmark_tag WHERE bookmark_id = ?`)
		if err != nil {
			return fmt.Errorf("failed to prepare delete all bookmark tags statement: %w", err)
		}

		stmtInsertBookTag, err := tx.PreparexContext(ctx, `INSERT IGNORE INTO bookmark_tag
			(tag_id, bookmark_id) VALUES (?, ?)`)
		if err != nil {
			return fmt.Errorf("failed to prepare insert book tag statement: %w", err)
		}

		// Delete all existing tags for this bookmark
		_, err = stmtDeleteAllBookmarkTags.ExecContext(ctx, bookmarkID)
		if err != nil {
			return fmt.Errorf("failed to delete existing bookmark tags: %w", err)
		}

		// Insert new tags
		for _, tagID := range tagIDs {
			_, err := stmtInsertBookTag.ExecContext(ctx, tagID, bookmarkID)
			if err != nil {
				return fmt.Errorf("failed to insert bookmark tag: %w", err)
			}
		}

		return nil
	})
}

// BulkUpdateBookmarkTags updates tags for multiple bookmarks.
// It ensures that all bookmarks and tags exist before proceeding.
func (db *MySQLDatabase) BulkUpdateBookmarkTags(ctx context.Context, bookmarkIDs []int, tagIDs []int) error {
	if len(bookmarkIDs) == 0 || len(tagIDs) == 0 {
		return nil
	}

	// Convert int slices to interface slices for sqlbuilder
	bookmarkIDsIface := make([]interface{}, len(bookmarkIDs))
	for i, id := range bookmarkIDs {
		bookmarkIDsIface[i] = id
	}

	tagIDsIface := make([]interface{}, len(tagIDs))
	for i, id := range tagIDs {
		tagIDsIface[i] = id
	}

	// Verify all bookmarks exist
	bookmarkSb := sqlbuilder.NewSelectBuilder()
	bookmarkSb.Select("id")
	bookmarkSb.From("bookmark")
	bookmarkSb.Where(bookmarkSb.In("id", bookmarkIDsIface...))

	bookmarkQuery, bookmarkArgs := bookmarkSb.Build()
	bookmarkQuery = db.ReaderDB().Rebind(bookmarkQuery)

	var existingBookmarkIDs []int
	err := db.ReaderDB().SelectContext(ctx, &existingBookmarkIDs, bookmarkQuery, bookmarkArgs...)
	if err != nil {
		return fmt.Errorf("failed to check bookmarks: %w", err)
	}

	if len(existingBookmarkIDs) != len(bookmarkIDs) {
		// Find which bookmarks don't exist
		missingBookmarkIDs := model.SliceDifference(bookmarkIDs, existingBookmarkIDs)
		return fmt.Errorf("some bookmarks do not exist: %v", missingBookmarkIDs)
	}

	// Verify all tags exist
	tagSb := sqlbuilder.NewSelectBuilder()
	tagSb.Select("id")
	tagSb.From("tag")
	tagSb.Where(tagSb.In("id", tagIDsIface...))

	tagQuery, tagArgs := tagSb.Build()
	tagQuery = db.ReaderDB().Rebind(tagQuery)

	var existingTagIDs []int
	err = db.ReaderDB().SelectContext(ctx, &existingTagIDs, tagQuery, tagArgs...)
	if err != nil {
		return fmt.Errorf("failed to check tags: %w", err)
	}

	if len(existingTagIDs) != len(tagIDs) {
		// Find which tags don't exist
		missingTagIDs := model.SliceDifference(tagIDs, existingTagIDs)
		return fmt.Errorf("some tags do not exist: %v", missingTagIDs)
	}

	return db.withTx(ctx, func(tx *sqlx.Tx) error {
		// Delete existing bookmark-tag associations
		deleteSb := sqlbuilder.NewDeleteBuilder()
		deleteSb.DeleteFrom("bookmark_tag")
		deleteSb.Where(deleteSb.In("bookmark_id", bookmarkIDsIface...))

		deleteQuery, deleteArgs := deleteSb.Build()
		deleteQuery = tx.Rebind(deleteQuery)

		_, err := tx.ExecContext(ctx, deleteQuery, deleteArgs...)
		if err != nil {
			return fmt.Errorf("failed to delete existing bookmark tags: %w", err)
		}

		// Insert new bookmark-tag associations
		if len(tagIDs) > 0 {
			// Build values for bulk insert
			insertSb := sqlbuilder.NewInsertBuilder()
			insertSb.InsertInto("bookmark_tag")
			// Fix column order to match database schema
			insertSb.Cols("bookmark_id", "tag_id")

			for _, bookmarkID := range bookmarkIDs {
				for _, tagID := range tagIDs {
					// Match the column order in Values
					insertSb.Values(bookmarkID, tagID)
				}
			}

			insertQuery, insertArgs := insertSb.Build()
			// Add MySQL-specific INSERT IGNORE INTO syntax
			insertQuery = strings.Replace(insertQuery, "INSERT INTO", "INSERT IGNORE INTO", 1)
			insertQuery = tx.Rebind(insertQuery)

			_, err = tx.ExecContext(ctx, insertQuery, insertArgs...)
			if err != nil {
				return fmt.Errorf("failed to insert bookmark tags: %w", err)
			}
		}

		return nil
	})
}<|MERGE_RESOLUTION|>--- conflicted
+++ resolved
@@ -96,12 +96,8 @@
 	db.SetMaxOpenConns(100)
 	db.SetConnMaxLifetime(time.Second) // in case mysql client has longer timeout (driver issue #674)
 
-<<<<<<< HEAD
-	return mysqlDatabaseFromDB(db), err
-=======
 	mysqlDB = &MySQLDatabase{dbbase: NewDBBase(db, db, sqlbuilder.MySQL)}
 	return mysqlDB, err
->>>>>>> ca949c5d
 }
 
 // Init initializes the database
@@ -315,13 +311,7 @@
 		`public`,
 		`created_at`,
 		`modified_at`,
-<<<<<<< HEAD
-		`content <> "" has_content`,
-		`archiver`,
-		`archive_path`}
-=======
 		`content <> "" as has_content`}
->>>>>>> ca949c5d
 
 	if opts.WithContent {
 		columns = append(columns, `content`, `html`)
@@ -592,23 +582,11 @@
 // GetBookmark fetches bookmark based on its ID or URL.
 // Returns the bookmark and boolean whether it's exist or not.
 func (db *MySQLDatabase) GetBookmark(ctx context.Context, id int, url string) (model.BookmarkDTO, bool, error) {
-<<<<<<< HEAD
-	args := []interface{}{id}
-	query := `SELECT
-		id, url, title, excerpt, author, public,
-		content, html, modified_at, created_at, content <> '' has_content,
-		archiver, archive_path
-		FROM bookmark WHERE id = ?`
-
-	if url != "" {
-		query += ` OR url = ?`
-		args = append(args, url)
-=======
 	// Create the main query builder for bookmark data
 	sb := sqlbuilder.NewSelectBuilder()
 	sb.Select(
 		"id", "url", "title", "excerpt", "author", `public`, "modified_at",
-		"content", "html", "created_at", "has_content")
+		"content", "html", "created_at", "content <> '' as has_content")
 	sb.From("bookmark")
 
 	// Add conditions
@@ -618,7 +596,6 @@
 		sb.Where(sb.Equal("url", url))
 	} else {
 		return model.BookmarkDTO{}, false, fmt.Errorf("id or url is required")
->>>>>>> ca949c5d
 	}
 
 	// Build the query
