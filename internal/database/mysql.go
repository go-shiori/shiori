package database

import (
	"context"
	"database/sql"
	"fmt"
	"strings"
	"time"

	"github.com/go-shiori/shiori/internal/model"
	"github.com/jmoiron/sqlx"
	"github.com/pkg/errors"
	"golang.org/x/crypto/bcrypt"

	_ "github.com/go-sql-driver/mysql"
)

var mysqlMigrations = []migration{
	newFileMigration("0.0.0", "0.1.0", "mysql/0000_system_create"),
	newFileMigration("0.1.0", "0.2.0", "mysql/0000_system_insert"),
	newFileMigration("0.2.0", "0.3.0", "mysql/0001_initial_account"),
	newFileMigration("0.3.0", "0.4.0", "mysql/0002_initial_bookmark"),
	newFileMigration("0.4.0", "0.5.0", "mysql/0003_initial_tag"),
	newFileMigration("0.5.0", "0.6.0", "mysql/0004_initial_bookmark_tag"),
	newFuncMigration("0.6.0", "0.7.0", func(db *sql.DB) error {
		// Ensure that bookmark table has `has_content` column and account table has `config` column
		// for users upgrading from <1.5.4 directly into this version.
		tx, err := db.Begin()
		if err != nil {
			return fmt.Errorf("failed to start transaction: %w", err)
		}
		defer tx.Rollback()

		_, err = tx.Exec(`ALTER TABLE bookmark ADD COLUMN has_content BOOLEAN DEFAULT 0`)
		if err != nil && strings.Contains(err.Error(), `Duplicate column name`) {
			tx.Rollback()
		} else if err != nil {
			return fmt.Errorf("failed to add has_content column to bookmark table: %w", err)
		} else if err == nil {
			if errCommit := tx.Commit(); errCommit != nil {
				return fmt.Errorf("failed to commit transaction: %w", errCommit)
			}
		}

		tx, err = db.Begin()
		if err != nil {
			return fmt.Errorf("failed to start transaction: %w", err)
		}
		defer tx.Rollback()

		_, err = tx.Exec(`ALTER TABLE account ADD COLUMN config JSON  NOT NULL DEFAULT '{}'`)
		if err != nil && strings.Contains(err.Error(), `Duplicate column name`) {
			tx.Rollback()
		} else if err != nil {
			return fmt.Errorf("failed to add config column to account table: %w", err)
		} else if err == nil {
			if errCommit := tx.Commit(); errCommit != nil {
				return fmt.Errorf("failed to commit transaction: %w", errCommit)
			}
		}

		return nil
	}),
<<<<<<< HEAD
	// Adds archiver and archive_path columns to bookmark table
	newFuncMigration("0.7.0", "0.8.0", func(db *sql.DB) error {
		tx, err := db.Begin()
		if err != nil {
			return fmt.Errorf("failed to start transaction: %w", err)
		}

		defer tx.Rollback()

		_, err = tx.Exec(`ALTER TABLE bookmark ADD COLUMN archiver TEXT NOT NULL DEFAULT ''`)
		if err != nil {
			return fmt.Errorf("failed to add archiver column to bookmark_tag table: %w", err)
		}

		_, err = tx.Exec(`ALTER TABLE bookmark ADD COLUMN archive_path TEXT NOT NULL DEFAULT ''`)
		if err != nil {
			return fmt.Errorf("failed to add archiver column to bookmark_tag table: %w", err)
		}

		if err := tx.Commit(); err != nil {
			return fmt.Errorf("failed to commit transaction: %w", err)
		}

		return nil
	}),
=======
	newFileMigration("0.7.0", "0.8.0", "mysql/0005_rename_to_created_at"),
	newFileMigration("0.8.0", "0.8.1", "mysql/0006_change_created_at_settings"),
	newFileMigration("0.8.1", "0.8.2", "mysql/0007_add_modified_at"),
	newFileMigration("0.8.2", "0.8.3", "mysql/0008_set_modified_at_equal_created_at"),
	newFileMigration("0.8.3", "0.8.4", "mysql/0009_index_for_created_at"),
	newFileMigration("0.8.4", "0.8.5", "mysql/0010_index_for_modified_at"),
>>>>>>> 4a5564d6
}

// MySQLDatabase is implementation of Database interface
// for connecting to MySQL or MariaDB database.
type MySQLDatabase struct {
	dbbase
}

// OpenMySQLDatabase creates and opens connection to a MySQL Database.
func OpenMySQLDatabase(ctx context.Context, connString string) (mysqlDB *MySQLDatabase, err error) {
	// Open database and start transaction
	db, err := sqlx.ConnectContext(ctx, "mysql", connString)
	if err != nil {
		return nil, errors.WithStack(err)
	}

	db.SetMaxOpenConns(100)
	db.SetConnMaxLifetime(time.Second) // in case mysql client has longer timeout (driver issue #674)

	mysqlDB = &MySQLDatabase{dbbase: dbbase{db}}
	return mysqlDB, err
}

// DBX returns the underlying sqlx.DB object
func (db *MySQLDatabase) DBx() *sqlx.DB {
	return db.DB
}

// Migrate runs migrations for this database engine
func (db *MySQLDatabase) Migrate(ctx context.Context) error {
	if err := runMigrations(ctx, db, mysqlMigrations); err != nil {
		return errors.WithStack(err)
	}

	return nil
}

// GetDatabaseSchemaVersion fetches the current migrations version of the database
func (db *MySQLDatabase) GetDatabaseSchemaVersion(ctx context.Context) (string, error) {
	var version string

	err := db.GetContext(ctx, &version, "SELECT database_schema_version FROM shiori_system")
	if err != nil {
		return "", errors.WithStack(err)
	}

	return version, nil
}

// SetDatabaseSchemaVersion sets the current migrations version of the database
func (db *MySQLDatabase) SetDatabaseSchemaVersion(ctx context.Context, version string) error {
	tx := db.MustBegin()
	defer tx.Rollback()

	_, err := tx.Exec("UPDATE shiori_system SET database_schema_version = ?", version)
	if err != nil {
		return errors.WithStack(err)
	}

	return tx.Commit()
}

// SaveBookmarks saves new or updated bookmarks to database.
// Returns the saved ID and error message if any happened.
func (db *MySQLDatabase) SaveBookmarks(ctx context.Context, create bool, bookmarks ...model.BookmarkDTO) ([]model.BookmarkDTO, error) {
	var result []model.BookmarkDTO

	if err := db.withTx(ctx, func(tx *sqlx.Tx) error {
		// Prepare statement
		stmtInsertBook, err := tx.Preparex(`INSERT INTO bookmark
<<<<<<< HEAD
			(url, title, excerpt, author, public, content, html, modified, archiver, archive_path)
			VALUES(?, ?, ?, ?, ?, ?, ?, ?, ?, ?)`)
=======
			(url, title, excerpt, author, public, content, html, modified_at, created_at)
			VALUES(?, ?, ?, ?, ?, ?, ?, ?, ?)`)
>>>>>>> 4a5564d6
		if err != nil {
			return errors.WithStack(err)
		}

		stmtUpdateBook, err := tx.Preparex(`UPDATE bookmark
		SET url      = ?,
			title    = ?,
			excerpt  = ?,
			author   = ?,
			public   = ?,
			content  = ?,
			html     = ?,
<<<<<<< HEAD
			modified = ?,
			archiver = ?,
			archive_path = ?
=======
			modified_at = ?
>>>>>>> 4a5564d6
		WHERE id = ?`)
		if err != nil {
			return errors.WithStack(err)
		}

		stmtGetTag, err := tx.Preparex(`SELECT id FROM tag WHERE name = ?`)
		if err != nil {
			return errors.WithStack(err)
		}

		stmtInsertTag, err := tx.Preparex(`INSERT INTO tag (name) VALUES (?)`)
		if err != nil {
			return errors.WithStack(err)
		}

		stmtInsertBookTag, err := tx.Preparex(`INSERT IGNORE INTO bookmark_tag
			(tag_id, bookmark_id) VALUES (?, ?)`)
		if err != nil {
			return errors.WithStack(err)
		}

		stmtDeleteBookTag, err := tx.Preparex(`DELETE FROM bookmark_tag
			WHERE bookmark_id = ? AND tag_id = ?`)
		if err != nil {
			return errors.WithStack(err)
		}

		// Prepare modified time
		modifiedTime := time.Now().UTC().Format(model.DatabaseDateFormat)

		// Execute statements

		for _, book := range bookmarks {
			// Check URL and title
			if book.URL == "" {
				return errors.New("URL must not be empty")
			}

			if book.Title == "" {
				return errors.New("title must not be empty")
			}

			// Set modified time
			if book.ModifiedAt == "" {
				book.ModifiedAt = modifiedTime
			}

			// Save bookmark
			var err error
			if create {
				book.CreatedAt = modifiedTime
				var res sql.Result
				res, err = stmtInsertBook.ExecContext(ctx,
					book.URL, book.Title, book.Excerpt, book.Author,
<<<<<<< HEAD
					book.Public, book.Content, book.HTML, book.Modified,
					book.Archiver, book.ArchivePath)
=======
					book.Public, book.Content, book.HTML, book.ModifiedAt, book.CreatedAt)
>>>>>>> 4a5564d6
				if err != nil {
					return errors.WithStack(err)
				}
				bookID, err := res.LastInsertId()
				if err != nil {
					return errors.WithStack(err)
				}
				book.ID = int(bookID)
			} else {
				_, err = stmtUpdateBook.ExecContext(ctx,
					book.URL, book.Title, book.Excerpt, book.Author,
<<<<<<< HEAD
					book.Public, book.Content, book.HTML, book.Modified,
					book.Archiver, book.ArchivePath, book.ID)
=======
					book.Public, book.Content, book.HTML, book.ModifiedAt, book.ID)
>>>>>>> 4a5564d6
			}
			if err != nil {
				return errors.WithStack(err)
			}

			// Save book tags
			newTags := []model.Tag{}
			for _, tag := range book.Tags {
				// If it's deleted tag, delete and continue
				if tag.Deleted {
					_, err = stmtDeleteBookTag.ExecContext(ctx, book.ID, tag.ID)
					if err != nil {
						return errors.WithStack(err)
					}

					continue
				}

				// Normalize tag name
				tagName := strings.ToLower(tag.Name)
				tagName = strings.Join(strings.Fields(tagName), " ")

				// If tag doesn't have any ID, fetch it from database
				if tag.ID == 0 {
					if err := stmtGetTag.GetContext(ctx, &tag.ID, tagName); err != nil && err != sql.ErrNoRows {
						return errors.WithStack(err)
					}

					// If tag doesn't exist in database, save it
					if tag.ID == 0 {
						res, err := stmtInsertTag.ExecContext(ctx, tagName)
						if err != nil {
							return errors.WithStack(err)
						}

						tagID64, err := res.LastInsertId()
						if err != nil {
							return errors.WithStack(err)
						}

						tag.ID = int(tagID64)
					}

					if _, err := stmtInsertBookTag.ExecContext(ctx, tag.ID, book.ID); err != nil {
						return errors.WithStack(err)
					}
				}

				newTags = append(newTags, tag)
			}

			book.Tags = newTags
			result = append(result, book)
		}

		return nil
	}); err != nil {
		return result, errors.WithStack(err)
	}

	return result, nil
}

// GetBookmarks fetch list of bookmarks based on submitted options.
func (db *MySQLDatabase) GetBookmarks(ctx context.Context, opts GetBookmarksOptions) ([]model.BookmarkDTO, error) {
	// Create initial query
	columns := []string{
		`id`,
		`url`,
		`title`,
		`excerpt`,
		`author`,
		`public`,
<<<<<<< HEAD
		`modified`,
		`content <> "" has_content`,
		`archiver`,
		`archive_path`}
=======
		`created_at`,
		`modified_at`,
		`content <> "" has_content`}
>>>>>>> 4a5564d6

	if opts.WithContent {
		columns = append(columns, `content`, `html`)
	}

	query := `SELECT ` + strings.Join(columns, ",") + `
		FROM bookmark WHERE 1`

	// Add where clause
	args := []interface{}{}

	// Add where clause for IDs
	if len(opts.IDs) > 0 {
		query += ` AND id IN (?)`
		args = append(args, opts.IDs)
	}

	// Add where clause for search keyword
	if opts.Keyword != "" {
		query += ` AND (
			url LIKE ? OR
			MATCH(title, excerpt, content) AGAINST (? IN BOOLEAN MODE)
		)`

		args = append(args, "%"+opts.Keyword+"%", opts.Keyword)
	}

	// Add where clause for tags.
	// First we check for * in excluded and included tags,
	// which means all tags will be excluded and included, respectively.
	excludeAllTags := false
	for _, excludedTag := range opts.ExcludedTags {
		if excludedTag == "*" {
			excludeAllTags = true
			opts.ExcludedTags = []string{}
			break
		}
	}

	includeAllTags := false
	for _, includedTag := range opts.Tags {
		if includedTag == "*" {
			includeAllTags = true
			opts.Tags = []string{}
			break
		}
	}

	// If all tags excluded, we will only show bookmark without tags.
	// In other hand, if all tags included, we will only show bookmark with tags.
	if excludeAllTags {
		query += ` AND id NOT IN (SELECT DISTINCT bookmark_id FROM bookmark_tag)`
	} else if includeAllTags {
		query += ` AND id IN (SELECT DISTINCT bookmark_id FROM bookmark_tag)`
	}

	// Now we only need to find the normal tags
	if len(opts.Tags) > 0 {
		query += ` AND id IN (
			SELECT bt.bookmark_id
			FROM bookmark_tag bt
			LEFT JOIN tag t ON bt.tag_id = t.id
			WHERE t.name IN(?)
			GROUP BY bt.bookmark_id
			HAVING COUNT(bt.bookmark_id) = ?)`

		args = append(args, opts.Tags, len(opts.Tags))
	}

	if len(opts.ExcludedTags) > 0 {
		query += ` AND id NOT IN (
			SELECT DISTINCT bt.bookmark_id
			FROM bookmark_tag bt
			LEFT JOIN tag t ON bt.tag_id = t.id
			WHERE t.name IN(?))`

		args = append(args, opts.ExcludedTags)
	}

	// Add order clause
	switch opts.OrderMethod {
	case ByLastAdded:
		query += ` ORDER BY id DESC`
	case ByLastModified:
		query += ` ORDER BY modified_at DESC`
	default:
		query += ` ORDER BY id`
	}

	if opts.Limit > 0 && opts.Offset >= 0 {
		query += ` LIMIT ? OFFSET ?`
		args = append(args, opts.Limit, opts.Offset)
	}

	// Expand query, because some of the args might be an array
	query, args, err := sqlx.In(query, args...)
	if err != nil {
		return nil, errors.WithStack(err)
	}

	// Fetch bookmarks
	bookmarks := []model.BookmarkDTO{}
	err = db.Select(&bookmarks, query, args...)
	if err != nil && err != sql.ErrNoRows {
		return nil, errors.WithStack(err)
	}

	// Fetch tags for each bookmarks
	stmtGetTags, err := db.PreparexContext(ctx, `SELECT t.id, t.name
		FROM bookmark_tag bt
		LEFT JOIN tag t ON bt.tag_id = t.id
		WHERE bt.bookmark_id = ?
		ORDER BY t.name`)
	if err != nil {
		return nil, errors.WithStack(err)
	}
	defer stmtGetTags.Close()

	for i, book := range bookmarks {
		book.Tags = []model.Tag{}
		err = stmtGetTags.SelectContext(ctx, &book.Tags, book.ID)
		if err != nil && err != sql.ErrNoRows {
			return nil, errors.WithStack(err)
		}

		bookmarks[i] = book
	}

	return bookmarks, nil
}

// GetBookmarksCount fetch count of bookmarks based on submitted options.
func (db *MySQLDatabase) GetBookmarksCount(ctx context.Context, opts GetBookmarksOptions) (int, error) {
	// Create initial query
	query := `SELECT COUNT(id) FROM bookmark WHERE 1`

	// Add where clause
	args := []interface{}{}

	// Add where clause for IDs
	if len(opts.IDs) > 0 {
		query += ` AND id IN (?)`
		args = append(args, opts.IDs)
	}

	// Add where clause for search keyword
	if opts.Keyword != "" {
		query += ` AND (
			url LIKE ? OR
			MATCH(title, excerpt, content) AGAINST (? IN BOOLEAN MODE)
		)`

		args = append(args,
			"%"+opts.Keyword+"%",
			opts.Keyword)
	}

	// Add where clause for tags.
	// First we check for * in excluded and included tags,
	// which means all tags will be excluded and included, respectively.
	excludeAllTags := false
	for _, excludedTag := range opts.ExcludedTags {
		if excludedTag == "*" {
			excludeAllTags = true
			opts.ExcludedTags = []string{}
			break
		}
	}

	includeAllTags := false
	for _, includedTag := range opts.Tags {
		if includedTag == "*" {
			includeAllTags = true
			opts.Tags = []string{}
			break
		}
	}

	// If all tags excluded, we will only show bookmark without tags.
	// In other hand, if all tags included, we will only show bookmark with tags.
	if excludeAllTags {
		query += ` AND id NOT IN (SELECT DISTINCT bookmark_id FROM bookmark_tag)`
	} else if includeAllTags {
		query += ` AND id IN (SELECT DISTINCT bookmark_id FROM bookmark_tag)`
	}

	// Now we only need to find the normal tags
	if len(opts.Tags) > 0 {
		query += ` AND id IN (
			SELECT bt.bookmark_id
			FROM bookmark_tag bt
			LEFT JOIN tag t ON bt.tag_id = t.id
			WHERE t.name IN(?)
			GROUP BY bt.bookmark_id
			HAVING COUNT(bt.bookmark_id) = ?)`

		args = append(args, opts.Tags, len(opts.Tags))
	}

	if len(opts.ExcludedTags) > 0 {
		query += ` AND id NOT IN (
			SELECT DISTINCT bt.bookmark_id
			FROM bookmark_tag bt
			LEFT JOIN tag t ON bt.tag_id = t.id
			WHERE t.name IN(?))`

		args = append(args, opts.ExcludedTags)
	}

	// Expand query, because some of the args might be an array
	query, args, err := sqlx.In(query, args...)
	if err != nil {
		return 0, errors.WithStack(err)
	}

	// Fetch count
	var nBookmarks int
	err = db.GetContext(ctx, &nBookmarks, query, args...)
	if err != nil && err != sql.ErrNoRows {
		return 0, errors.WithStack(err)
	}

	return nBookmarks, nil
}

// DeleteBookmarks removes all record with matching ids from database.
func (db *MySQLDatabase) DeleteBookmarks(ctx context.Context, ids ...int) (err error) {
	if err := db.withTx(ctx, func(tx *sqlx.Tx) error {
		// Prepare queries
		delBookmark := `DELETE FROM bookmark`
		delBookmarkTag := `DELETE FROM bookmark_tag`

		// Delete bookmark(s)
		if len(ids) == 0 {
			_, err := tx.ExecContext(ctx, delBookmarkTag)
			if err != nil {
				return errors.WithStack(err)
			}

			_, err = tx.ExecContext(ctx, delBookmark)
			if err != nil {
				return errors.WithStack(err)
			}
		} else {
			delBookmark += ` WHERE id = ?`
			delBookmarkTag += ` WHERE bookmark_id = ?`

			stmtDelBookmark, _ := tx.Preparex(delBookmark)
			stmtDelBookmarkTag, _ := tx.Preparex(delBookmarkTag)

			for _, id := range ids {
				_, err := stmtDelBookmarkTag.ExecContext(ctx, id)
				if err != nil {
					return errors.WithStack(err)
				}

				_, err = stmtDelBookmark.ExecContext(ctx, id)
				if err != nil {
					return errors.WithStack(err)
				}
			}
		}

		return nil
	}); err != nil {
		return errors.WithStack(err)
	}

	return nil
}

// GetBookmark fetches bookmark based on its ID or URL.
// Returns the bookmark and boolean whether it's exist or not.
func (db *MySQLDatabase) GetBookmark(ctx context.Context, id int, url string) (model.BookmarkDTO, bool, error) {
	args := []interface{}{id}
	query := `SELECT
		id, url, title, excerpt, author, public,
<<<<<<< HEAD
		content, html, modified, content <> '' has_content,
		archiver, archive_path
=======
		content, html, modified_at, created_at, content <> '' has_content
>>>>>>> 4a5564d6
		FROM bookmark WHERE id = ?`

	if url != "" {
		query += ` OR url = ?`
		args = append(args, url)
	}

	book := model.BookmarkDTO{}
	if err := db.GetContext(ctx, &book, query, args...); err != nil && err != sql.ErrNoRows {
		return book, false, errors.WithStack(err)
	}

	return book, book.ID != 0, nil
}

// SaveAccount saves new account to database. Returns error if any happened.
func (db *MySQLDatabase) SaveAccount(ctx context.Context, account model.Account) (err error) {
	// Hash password with bcrypt
	hashedPassword, err := bcrypt.GenerateFromPassword([]byte(account.Password), 10)
	if err != nil {
		return errors.WithStack(err)
	}

	// Insert account to database
	_, err = db.ExecContext(ctx, `INSERT INTO account
		(username, password, owner, config) VALUES (?, ?, ?, ?)
		ON DUPLICATE KEY UPDATE
		password = VALUES(password),
		owner = VALUES(owner)`,
		account.Username, hashedPassword, account.Owner, account.Config)

	return errors.WithStack(err)
}

// SaveAccountSettings update settings for specific account  in database. Returns error if any happened
func (db *MySQLDatabase) SaveAccountSettings(ctx context.Context, account model.Account) (err error) {
	// Update account config in database for specific user
	_, err = db.ExecContext(ctx, `UPDATE account
		SET config = ?
		WHERE username = ?`,
		account.Config, account.Username)

	return errors.WithStack(err)
}

// GetAccounts fetch list of account (without its password) based on submitted options.
func (db *MySQLDatabase) GetAccounts(ctx context.Context, opts GetAccountsOptions) ([]model.Account, error) {
	// Create query
	args := []interface{}{}
	query := `SELECT id, username, owner, config FROM account WHERE 1`

	if opts.Keyword != "" {
		query += " AND username LIKE ?"
		args = append(args, "%"+opts.Keyword+"%")
	}

	if opts.Owner {
		query += " AND owner = 1"
	}

	query += ` ORDER BY username`

	// Fetch list account
	accounts := []model.Account{}
	err := db.SelectContext(ctx, &accounts, query, args...)
	if err != nil && err != sql.ErrNoRows {
		return nil, errors.WithStack(err)
	}

	return accounts, nil
}

// GetAccount fetch account with matching username.
// Returns the account and boolean whether it's exist or not.
func (db *MySQLDatabase) GetAccount(ctx context.Context, username string) (model.Account, bool, error) {
	account := model.Account{}
	if err := db.GetContext(ctx, &account, `SELECT
		id, username, password, owner, config FROM account WHERE username = ?`,
		username,
	); err != nil {
		return account, false, errors.WithStack(err)
	}

	return account, account.ID != 0, nil
}

// DeleteAccounts removes all record with matching usernames.
func (db *MySQLDatabase) DeleteAccounts(ctx context.Context, usernames ...string) error {
	if err := db.withTx(ctx, func(tx *sqlx.Tx) error {
		// Delete account
		stmtDelete, _ := tx.Preparex(`DELETE FROM account WHERE username = ?`)
		for _, username := range usernames {
			_, err := stmtDelete.ExecContext(ctx, username)
			if err != nil {
				return errors.WithStack(err)
			}
		}

		return nil
	}); err != nil {
		return errors.WithStack(err)
	}

	return nil
}

// CreateTags creates new tags from submitted objects.
func (db *MySQLDatabase) CreateTags(ctx context.Context, tags ...model.Tag) error {
	query := `INSERT INTO tag (name) VALUES `
	values := []interface{}{}

	for _, t := range tags {
		query += "(?),"
		values = append(values, t.Name)
	}
	query = query[0 : len(query)-1]

	if err := db.withTx(ctx, func(tx *sqlx.Tx) error {
		stmt, err := tx.Preparex(query)
		if err != nil {
			return errors.Wrap(errors.WithStack(err), "error preparing query")
		}

		_, err = stmt.ExecContext(ctx, values...)
		if err != nil {
			return errors.Wrap(errors.WithStack(err), "error executing query")
		}

		return nil
	}); err != nil {
		return errors.Wrap(errors.WithStack(err), "error running transaction")
	}

	return nil
}

// GetTags fetch list of tags and their frequency.
func (db *MySQLDatabase) GetTags(ctx context.Context) ([]model.Tag, error) {
	tags := []model.Tag{}
	query := `SELECT bt.tag_id id, t.name, COUNT(bt.tag_id) n_bookmarks
		FROM bookmark_tag bt
		LEFT JOIN tag t ON bt.tag_id = t.id
		GROUP BY bt.tag_id ORDER BY t.name`

	err := db.SelectContext(ctx, &tags, query)
	if err != nil && err != sql.ErrNoRows {
		return nil, errors.WithStack(err)
	}

	return tags, nil
}

// RenameTag change the name of a tag.
func (db *MySQLDatabase) RenameTag(ctx context.Context, id int, newName string) error {
	err := db.withTx(ctx, func(tx *sqlx.Tx) error {
		_, err := db.ExecContext(ctx, `UPDATE tag SET name = ? WHERE id = ?`, newName, id)
		return errors.WithStack(err)
	})

	return errors.WithStack(err)
}<|MERGE_RESOLUTION|>--- conflicted
+++ resolved
@@ -61,40 +61,37 @@
 
 		return nil
 	}),
-<<<<<<< HEAD
-	// Adds archiver and archive_path columns to bookmark table
-	newFuncMigration("0.7.0", "0.8.0", func(db *sql.DB) error {
-		tx, err := db.Begin()
-		if err != nil {
-			return fmt.Errorf("failed to start transaction: %w", err)
-		}
-
-		defer tx.Rollback()
-
-		_, err = tx.Exec(`ALTER TABLE bookmark ADD COLUMN archiver TEXT NOT NULL DEFAULT ''`)
-		if err != nil {
-			return fmt.Errorf("failed to add archiver column to bookmark_tag table: %w", err)
-		}
-
-		_, err = tx.Exec(`ALTER TABLE bookmark ADD COLUMN archive_path TEXT NOT NULL DEFAULT ''`)
-		if err != nil {
-			return fmt.Errorf("failed to add archiver column to bookmark_tag table: %w", err)
-		}
-
-		if err := tx.Commit(); err != nil {
-			return fmt.Errorf("failed to commit transaction: %w", err)
-		}
-
-		return nil
-	}),
-=======
 	newFileMigration("0.7.0", "0.8.0", "mysql/0005_rename_to_created_at"),
 	newFileMigration("0.8.0", "0.8.1", "mysql/0006_change_created_at_settings"),
 	newFileMigration("0.8.1", "0.8.2", "mysql/0007_add_modified_at"),
 	newFileMigration("0.8.2", "0.8.3", "mysql/0008_set_modified_at_equal_created_at"),
 	newFileMigration("0.8.3", "0.8.4", "mysql/0009_index_for_created_at"),
 	newFileMigration("0.8.4", "0.8.5", "mysql/0010_index_for_modified_at"),
->>>>>>> 4a5564d6
+	// Adds archiver and archive_path columns to bookmark table
+	newFuncMigration("0.8.4", "0.9.0", func(db *sql.DB) error {
+		tx, err := db.Begin()
+		if err != nil {
+			return fmt.Errorf("failed to start transaction: %w", err)
+		}
+
+		defer tx.Rollback()
+
+		_, err = tx.Exec(`ALTER TABLE bookmark ADD COLUMN archiver TEXT NOT NULL DEFAULT ''`)
+		if err != nil {
+			return fmt.Errorf("failed to add archiver column to bookmark_tag table: %w", err)
+		}
+
+		_, err = tx.Exec(`ALTER TABLE bookmark ADD COLUMN archive_path TEXT NOT NULL DEFAULT ''`)
+		if err != nil {
+			return fmt.Errorf("failed to add archiver column to bookmark_tag table: %w", err)
+		}
+
+		if err := tx.Commit(); err != nil {
+			return fmt.Errorf("failed to commit transaction: %w", err)
+		}
+
+		return nil
+	}),
 }
 
 // MySQLDatabase is implementation of Database interface
@@ -165,13 +162,8 @@
 	if err := db.withTx(ctx, func(tx *sqlx.Tx) error {
 		// Prepare statement
 		stmtInsertBook, err := tx.Preparex(`INSERT INTO bookmark
-<<<<<<< HEAD
-			(url, title, excerpt, author, public, content, html, modified, archiver, archive_path)
-			VALUES(?, ?, ?, ?, ?, ?, ?, ?, ?, ?)`)
-=======
-			(url, title, excerpt, author, public, content, html, modified_at, created_at)
-			VALUES(?, ?, ?, ?, ?, ?, ?, ?, ?)`)
->>>>>>> 4a5564d6
+			(url, title, excerpt, author, public, content, html, modified_at, created_at, archiver, archive_path)
+			VALUES(?, ?, ?, ?, ?, ?, ?, ?, ?, ?, ?)`)
 		if err != nil {
 			return errors.WithStack(err)
 		}
@@ -184,13 +176,9 @@
 			public   = ?,
 			content  = ?,
 			html     = ?,
-<<<<<<< HEAD
-			modified = ?,
+			modified_at = ?
 			archiver = ?,
 			archive_path = ?
-=======
-			modified_at = ?
->>>>>>> 4a5564d6
 		WHERE id = ?`)
 		if err != nil {
 			return errors.WithStack(err)
@@ -245,12 +233,8 @@
 				var res sql.Result
 				res, err = stmtInsertBook.ExecContext(ctx,
 					book.URL, book.Title, book.Excerpt, book.Author,
-<<<<<<< HEAD
-					book.Public, book.Content, book.HTML, book.Modified,
+					book.Public, book.Content, book.HTML, book.ModifiedAt, book.CreatedAt,
 					book.Archiver, book.ArchivePath)
-=======
-					book.Public, book.Content, book.HTML, book.ModifiedAt, book.CreatedAt)
->>>>>>> 4a5564d6
 				if err != nil {
 					return errors.WithStack(err)
 				}
@@ -262,12 +246,8 @@
 			} else {
 				_, err = stmtUpdateBook.ExecContext(ctx,
 					book.URL, book.Title, book.Excerpt, book.Author,
-<<<<<<< HEAD
-					book.Public, book.Content, book.HTML, book.Modified,
+					book.Public, book.Content, book.HTML, book.ModifiedAt,
 					book.Archiver, book.ArchivePath, book.ID)
-=======
-					book.Public, book.Content, book.HTML, book.ModifiedAt, book.ID)
->>>>>>> 4a5564d6
 			}
 			if err != nil {
 				return errors.WithStack(err)
@@ -341,16 +321,11 @@
 		`excerpt`,
 		`author`,
 		`public`,
-<<<<<<< HEAD
-		`modified`,
+		`created_at`,
+		`modified_at`,
 		`content <> "" has_content`,
 		`archiver`,
 		`archive_path`}
-=======
-		`created_at`,
-		`modified_at`,
-		`content <> "" has_content`}
->>>>>>> 4a5564d6
 
 	if opts.WithContent {
 		columns = append(columns, `content`, `html`)
@@ -628,12 +603,8 @@
 	args := []interface{}{id}
 	query := `SELECT
 		id, url, title, excerpt, author, public,
-<<<<<<< HEAD
-		content, html, modified, content <> '' has_content,
+		content, html, modified_at, created_at, content <> '' has_content
 		archiver, archive_path
-=======
-		content, html, modified_at, created_at, content <> '' has_content
->>>>>>> 4a5564d6
 		FROM bookmark WHERE id = ?`
 
 	if url != "" {
