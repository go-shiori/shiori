var template = `
<div id="page-home">
    <div class="page-header">
        <input type="text" placeholder="Search url, keyword or tags" v-model.trim="search" @focus="$event.target.select()" @keyup.enter="searchBookmarks"/>
        <a title="Refresh storage" @click="reloadData">
            <i class="fas fa-fw fa-sync-alt" :class="loading && 'fa-spin'"></i>
        </a>
        <a v-if="activeAccount.owner" title="Add new bookmark" @click="showDialogAdd">
            <i class="fas fa-fw fa-plus-circle"></i>
        </a>
        <a v-if="tags.length > 0" title="Show tags" @click="showDialogTags">
            <i class="fas fa-fw fa-tags"></i>
        </a>
        <a v-if="activeAccount.owner" title="Batch edit" @click="toggleEditMode">
            <i class="fas fa-fw fa-pencil-alt"></i>
        </a>
    </div>
    <div class="page-header" id="edit-box" v-if="editMode">
        <p>{{selection.length}} items selected</p>
        <a title="Delete bookmark" @click="showDialogDelete(selection)">
            <i class="fas fa-fw fa-trash-alt"></i>
        </a>
        <a title="Add tags" @click="showDialogAddTags(selection)">
            <i class="fas fa-fw fa-tags"></i>
        </a>
        <a title="Update archives" @click="showDialogUpdateCache(selection)">
            <i class="fas fa-fw fa-cloud-download-alt"></i>
        </a>
        <a title="Download ebooks" @click="ebookGenerate(selection)">
            <i class="fas fa-fw fa-book"></i>
        </a>
        <a title="Cancel" @click="toggleEditMode">
            <i class="fas fa-fw fa-times"></i>
        </a>
    </div>
    <p class="empty-message" v-if="!loading && listIsEmpty">No saved bookmarks yet :(</p>
    <div id="bookmarks-grid" ref="bookmarksGrid" :class="{list: appOptions.listMode}">
        <pagination-box v-if="maxPage > 1"
            :page="page"
            :maxPage="maxPage"
            :editMode="editMode"
            @change="changePage">
        </pagination-box>
        <bookmark-item v-for="(book, index) in bookmarks"
            :id="book.id"
            :url="book.url"
            :title="book.title"
            :excerpt="book.excerpt"
            :public="book.public"
            :imageURL="book.imageURL"
            :hasContent="book.hasContent"
            :hasArchive="book.hasArchive"
            :hasEbook="book.hasEbook"
            :tags="book.tags"
            :index="index"
            :key="book.id"
            :editMode="editMode"
            :showId="appOptions.showId"
            :listMode="appOptions.listMode"
            :hideThumbnail="appOptions.hideThumbnail"
            :hideExcerpt="appOptions.hideExcerpt"
            :selected="isSelected(book.id)"
            :menuVisible="activeAccount.owner"
            @select="toggleSelection"
            @tag-clicked="bookmarkTagClicked"
            @edit="showDialogEdit"
            @delete="showDialogDelete"
            @generate-ebook="ebookGenerate"
            @update="showDialogUpdateCache">
        </bookmark-item>
        <pagination-box v-if="maxPage > 1"
            :page="page"
            :maxPage="maxPage"
            :editMode="editMode"
            @change="changePage">
        </pagination-box>
    </div>
    <div class="loading-overlay" v-if="loading"><i class="fas fa-fw fa-spin fa-spinner"></i></div>
    <custom-dialog id="dialog-tags" v-bind="dialogTags">
        <a @click="filterTag('*')">(all tagged)</a>
        <a @click="filterTag('*', true)">(all untagged)</a>
        <a v-for="tag in tags" @click="dialogTagClicked($event, tag)">
            #{{tag.name}}<span>{{tag.nBookmarks}}</span>
        </a>
    </custom-dialog>
    <custom-dialog v-bind="dialog"/>
</div>`

import paginationBox from "../component/pagination.js";
import bookmarkItem from "../component/bookmark.js";
import customDialog from "../component/dialog.js";
import basePage from "./base.js";

export default {
	template: template,
	mixins: [basePage],
	components: {
		bookmarkItem,
		paginationBox,
		customDialog
	},
	data() {
		return {
			loading: false,
			editMode: false,
			selection: [],

			search: "",
			page: 0,
			maxPage: 0,
			bookmarks: [],
			tags: [],

			dialogTags: {
				visible: false,
				editMode: false,
				title: 'Existing Tags',
				mainText: 'OK',
				secondText: 'Rename Tags',
				mainClick: () => {
					if (this.dialogTags.editMode) {
						this.dialogTags.editMode = false;
					} else {
						this.dialogTags.visible = false;
					}
				},
				secondClick: () => {
					this.dialogTags.editMode = true;
				},
				escPressed: () => {
					this.dialogTags.visible = false;
					this.dialogTags.editMode = false;
				}
			},
		}
	},
	computed: {
		listIsEmpty() {
			return this.bookmarks.length <= 0;
		}
	},
	watch: {
		"dialogTags.editMode"(editMode) {
			if (editMode) {
				this.dialogTags.title = "Rename Tags";
				this.dialogTags.mainText = "Cancel";
				this.dialogTags.secondText = "";
			} else {
				this.dialogTags.title = "Existing Tags";
				this.dialogTags.mainText = "OK";
				this.dialogTags.secondText = "Rename Tags";
			}
		}
	},
	methods: {
		reloadData() {
			if (this.loading) return;
			this.page = 1;
			this.search = "";
			this.loadData(true, true);
		},
		loadData(saveState, fetchTags) {
			if (this.loading) return;

			// Set default args
			saveState = (typeof saveState === "boolean") ? saveState : true;
			fetchTags = (typeof fetchTags === "boolean") ? fetchTags : false;

			// Parse search query
			var keyword = this.search,
				rxExcludeTagA = /(^|\s)-tag:["']([^"']+)["']/i, // -tag:"with space"
				rxExcludeTagB = /(^|\s)-tag:(\S+)/i, // -tag:without-space
				rxIncludeTagA = /(^|\s)tag:["']([^"']+)["']/i, // tag:"with space"
				rxIncludeTagB = /(^|\s)tag:(\S+)/i, // tag:without-space
				tags = [],
				excludedTags = [],
				rxResult;

			// Get excluded tag first, while also removing it from keyword
			while (rxResult = rxExcludeTagA.exec(keyword)) {
				keyword = keyword.replace(rxResult[0], "");
				excludedTags.push(rxResult[2]);
			}

			while (rxResult = rxExcludeTagB.exec(keyword)) {
				keyword = keyword.replace(rxResult[0], "");
				excludedTags.push(rxResult[2]);
			}

			// Get included tags
			while (rxResult = rxIncludeTagA.exec(keyword)) {
				keyword = keyword.replace(rxResult[0], "");
				tags.push(rxResult[2]);
			}

			while (rxResult = rxIncludeTagB.exec(keyword)) {
				keyword = keyword.replace(rxResult[0], "");
				tags.push(rxResult[2]);
			}

			// Trim keyword
			keyword = keyword.trim().replace(/\s+/g, " ");

			// Prepare URL for API
			var url = new URL("api/bookmarks", document.baseURI);
			url.search = new URLSearchParams({
				keyword: keyword,
				tags: tags.join(","),
				exclude: excludedTags.join(","),
				page: this.page
			});

			// Fetch data from API
			var skipFetchTags = Error("skip fetching tags");

			this.loading = true;
			fetch(url, {
				headers: {
					'Content-Type': 'application/json',
					'Authorization': 'Bearer ' + localStorage.getItem("shiori-token"),
				}
			})
				.then(response => {
					if (!response.ok) throw response;
					return response.json();
				})
				.then(json => {
					// Set data
					this.page = json.page;
					this.maxPage = json.maxPage;
					this.bookmarks = json.bookmarks;

					// Save state and change URL if needed
					if (saveState) {
						var history = {
							activePage: "page-home",
							search: this.search,
							page: this.page
						};

						var url = new Url(document.baseURI);
						url.hash = "home";
						url.clearQuery();
						if (this.page > 1) url.query.page = this.page;
						if (this.search !== "") url.query.search = this.search;

						window.history.pushState(history, "page-home", url);
					}

					// Fetch tags if requested
					if (fetchTags) {
						return fetch(new URL("api/tags", document.baseURI), { headers: { 'Content-Type': 'application/json', 'Authorization': 'Bearer ' + localStorage.getItem("shiori-token") } });
					} else {
						this.loading = false;
						throw skipFetchTags;
					}
				})
				.then(response => {
					if (!response.ok) throw response;
					return response.json();
				})
				.then(json => {
					this.tags = json;
					this.loading = false;
				})
				.catch(err => {
					this.loading = false;

					if (err !== skipFetchTags) {
						this.getErrorMessage(err).then(msg => {
							this.showErrorDialog(msg);
						})
					}
				});
		},
		searchBookmarks() {
			this.page = 1;
			this.loadData();
		},
		changePage(page) {
			this.page = page;
			this.$refs.bookmarksGrid.scrollTop = 0;
			this.loadData();
		},
		toggleEditMode() {
			this.selection = [];
			this.editMode = !this.editMode;
		},
		toggleSelection(item) {
			var idx = this.selection.findIndex(el => el.id === item.id);
			if (idx === -1) this.selection.push(item);
			else this.selection.splice(idx, 1);
		},
		isSelected(bookId) {
			return this.selection.findIndex(el => el.id === bookId) > -1;
		},
		dialogTagClicked(event, tag) {
			if (!this.dialogTags.editMode) {
				this.filterTag(tag.name, event.altKey);
			} else {
				this.dialogTags.visible = false;
				this.showDialogRenameTag(tag);
			}
		},
		bookmarkTagClicked(event, tagName) {
			this.filterTag(tagName, event.altKey);
		},
		filterTag(tagName, excludeMode) {
			// Set default parameter
			excludeMode = (typeof excludeMode === "boolean") ? excludeMode : false;

			if (this.dialogTags.editMode) {
				return;
			}

			if (tagName === "*") {
				this.search = excludeMode ? "-tag:*" : "tag:*";
				this.page = 1;
				this.loadData();
				return;
			}

			var rxSpace = /\s+/g,
				includeTag = rxSpace.test(tagName) ? `tag:"${tagName}"` : `tag:${tagName}`,
				excludeTag = "-" + includeTag,
				rxIncludeTag = new RegExp(`(^|\\s)${includeTag}`, "ig"),
				rxExcludeTag = new RegExp(`(^|\\s)${excludeTag}`, "ig"),
				search = this.search;

			search = search.replace("-tag:*", "");
			search = search.replace("tag:*", "");
			search = search.trim();

			if (excludeMode) {
				if (rxExcludeTag.test(search)) {
					return;
				}

				if (rxIncludeTag.test(search)) {
					this.search = search.replace(rxIncludeTag, "$1" + excludeTag);
				} else {
					search += ` ${excludeTag}`;
					this.search = search.trim();
				}
			} else {
				if (rxIncludeTag.test(search)) {
					return;
				}

				if (rxExcludeTag.test(search)) {
					this.search = search.replace(rxExcludeTag, "$1" + includeTag);
				} else {
					search += ` ${includeTag}`;
					this.search = search.trim();
				}
			}

			this.page = 1;
			this.loadData();
		},
		showDialogAdd() {
			this.showDialog({
				title: "New Bookmark",
				content: "Create a new bookmark",
				fields: [{
					name: "url",
					label: "Url, start with http://...",
				}, {
					name: "title",
					label: "Custom title (optional)"
				}, {
					name: "excerpt",
					label: "Custom excerpt (optional)",
					type: "area"
				}, {
					name: "tags",
					label: "Comma separated tags (optional)",
					separator: ",",
					dictionary: this.tags.map(tag => tag.name)
				}, {
					name: "createArchive",
					label: "Create archive",
					type: "check",
					value: this.appOptions.useArchive,
				}, {
					name: "makePublic",
					label: "Make archive publicly available",
					type: "check",
					value: this.appOptions.makePublic,
				}],
				mainText: "OK",
				secondText: "Cancel",
				mainClick: (data) => {
					// Make sure URL is not empty
					if (data.url.trim() === "") {
						this.showErrorDialog("URL must not empty");
						return;
					}

					// Prepare tags
					var tags = data.tags
						.toLowerCase()
						.replace(/\s+/g, " ")
						.split(/\s*,\s*/g)
						.filter(tag => tag.trim() !== "")
						.map(tag => {
							return {
								name: tag.trim()
							};
						});

					// Send data
					var data = {
						url: data.url.trim(),
						title: data.title.trim(),
						excerpt: data.excerpt.trim(),
						public: data.makePublic ? 1 : 0,
						tags: tags,
						createArchive: data.createArchive,
					};

					this.dialog.loading = true;
					fetch(new URL("api/bookmarks", document.baseURI), {
						method: "post",
						body: JSON.stringify(data),
						headers: { "Content-Type": "application/json", 'Authorization': 'Bearer ' + localStorage.getItem("shiori-token") }
					}).then(response => {
						if (!response.ok) throw response;
						return response.json();
					}).then(json => {
						this.dialog.loading = false;
						this.dialog.visible = false;
						this.bookmarks.splice(0, 0, json);
					}).catch(err => {
						this.dialog.loading = false;
						this.getErrorMessage(err).then(msg => {
							this.showErrorDialog(msg);
						})
					});
				}
			});
		},
		showDialogEdit(item) {
			// Check the item
			if (typeof item !== "object") return;

			var id = (typeof item.id === "number") ? item.id : 0,
				index = (typeof item.index === "number") ? item.index : -1;

			if (id < 1 || index < 0) return;

			// Get the existing bookmark value
			var book = JSON.parse(JSON.stringify(this.bookmarks[index])),
				strTags = book.tags.map(tag => tag.name).join(", ");

			this.showDialog({
				title: "Edit Bookmark",
				content: "Edit the bookmark's data",
				showLabel: true,
				fields: [{
					name: "url",
					label: "Url",
					value: book.url,
				}, {
					name: "title",
					label: "Title",
					value: book.title,
				}, {
					name: "excerpt",
					label: "Excerpt",
					type: "area",
					value: book.excerpt,
				}, {
					name: "tags",
					label: "Tags",
					value: strTags,
					separator: ",",
					dictionary: this.tags.map(tag => tag.name)
				}, {
					name: "makePublic",
					label: "Make archive publicly available",
					type: "check",
					value: book.public >= 1,
				}],
				mainText: "OK",
				secondText: "Cancel",
				mainClick: (data) => {
					// Validate input
					if (data.title.trim() === "") return;

					// Prepare tags
					var tags = data.tags
						.toLowerCase()
						.replace(/\s+/g, " ")
						.split(/\s*,\s*/g)
						.filter(tag => tag.trim() !== "")
						.map(tag => {
							return {
								name: tag.trim()
							};
						});

					// Set new data
					book.url = data.url.trim();
					book.title = data.title.trim();
					book.excerpt = data.excerpt.trim();
					book.public = data.makePublic ? 1 : 0;
					book.tags = tags;

					// Send data
					this.dialog.loading = true;
					fetch(new URL("api/bookmarks", document.baseURI), {
						method: "put",
						body: JSON.stringify(book),
						headers: { "Content-Type": "application/json", 'Authorization': 'Bearer ' + localStorage.getItem("shiori-token") }
					}).then(response => {
						if (!response.ok) throw response;
						return response.json();
					}).then(json => {
						this.dialog.loading = false;
						this.dialog.visible = false;
						this.bookmarks.splice(index, 1, json);
					}).catch(err => {
						this.dialog.loading = false;
						this.getErrorMessage(err).then(msg => {
							this.showErrorDialog(msg);
						})
					});
				}
			});
		},
		showDialogDelete(items) {
			// Check and filter items
			if (typeof items !== "object") return;
			if (!Array.isArray(items)) items = [items];

			items = items.filter(item => {
				var id = (typeof item.id === "number") ? item.id : 0,
					index = (typeof item.index === "number") ? item.index : -1;

				return id > 0 && index > -1;
			});

			if (items.length === 0) return;

			// Split ids and indices
			var ids = items.map(item => item.id),
				indices = items.map(item => item.index).sort((a, b) => b - a);

			// Create title and content
			var title = "Delete Bookmarks",
				content = "Delete the selected bookmarks ? This action is irreversible.";

			if (items.length === 1) {
				title = "Delete Bookmark";
				content = "Are you sure ? This action is irreversible.";
			}

			// Show dialog
			this.showDialog({
				title: title,
				content: content,
				mainText: "Yes",
				secondText: "No",
				mainClick: () => {
					this.dialog.loading = true;
					fetch(new URL("api/bookmarks", document.baseURI), {
						method: "delete",
						body: JSON.stringify(ids),
						headers: { "Content-Type": "application/json", 'Authorization': 'Bearer ' + localStorage.getItem("shiori-token") },
					}).then(response => {
						if (!response.ok) throw response;
						return response;
					}).then(() => {
						this.selection = [];
						this.editMode = false;
						this.dialog.loading = false;
						this.dialog.visible = false;
						indices.forEach(index => this.bookmarks.splice(index, 1))

						if (this.bookmarks.length < 20) {
							this.loadData(false);
						}
					}).catch(err => {
						this.selection = [];
						this.editMode = false;
						this.dialog.loading = false;

						this.getErrorMessage(err).then(msg => {
							this.showErrorDialog(msg);
						})
					});
				}
			});
		},
<<<<<<< HEAD
        ebookGenerate(items) {
            var authToken = JSON.parse(localStorage.getItem("shiori-token"));
            // Check and filter items
            if (typeof items !== "object") return;
            if (!Array.isArray(items)) items = [items];

            items = items.filter(item => {
                var id = (typeof item.id === "number") ? item.id : 0,
                    index = (typeof item.index === "number") ? item.index : -1;

                return id > 0 && index > -1;
            });

            if (items.length === 0) return;

            // define variable and send request
            var ids = items.map(item => item.id);
            var data = {
                ids: ids,
            };
            this.loading = true;
            fetch(new URL("api/v1/bookmarks/getebook", document.baseURI), {
                method: "put",
                body: JSON.stringify(data),
                headers: { "Content-Type": "application/json",
                Authorization: `Bearer ${authToken}`,
                },
            }).then(response => {
                if (!response.ok) throw response;
                return response.json();
            }).then(json => {
                this.selection = [];
                this.editMode = false;
                json.message.forEach(book => {
                    // download ebooks
                    const id = book.id;
                    if (book.hasEbook){
                    const ebook_url = new URL(`bookmark/${id}/ebook`, document.baseURI);
                    const downloadLink = document.createElement("a");
                    downloadLink.href = ebook_url.toString();
                    downloadLink.download = `${book.title}.epub`;
                    downloadLink.click();
                    }

                    var item = items.find(el => el.id === book.id);
=======
		ebookGenerate(items) {
			// Check and filter items
			if (typeof items !== "object") return;
			if (!Array.isArray(items)) items = [items];

			items = items.filter(item => {
				var id = (typeof item.id === "number") ? item.id : 0,
					index = (typeof item.index === "number") ? item.index : -1;

				return id > 0 && index > -1;
			});

			if (items.length === 0) return;

			// define variable and send request
			var ids = items.map(item => item.id);
			var data = {
				ids: ids,
			};
			this.loading = true;
			fetch(new URL("api/ebook", document.baseURI), {
				method: "put",
				body: JSON.stringify(data),
				headers: { "Content-Type": "application/json", 'Authorization': 'Bearer ' + localStorage.getItem("shiori-token") },
			}).then(response => {
				if (!response.ok) throw response;
				return response.json();
			}).then(json => {
				this.selection = [];
				this.editMode = false;
				json.forEach(book => {
					// download ebooks
					const id = book.id;
					if (book.hasEbook) {
						const ebook_url = new URL(`bookmark/${id}/ebook`, document.baseURI);
						const downloadLink = document.createElement("a");
						downloadLink.href = ebook_url.toString();
						downloadLink.download = `${book.title}.epub`;
						downloadLink.click();
					}

					var item = items.find(el => el.id === book.id);
>>>>>>> 2c310486
					this.bookmarks.splice(item.index, 1, book);
				});
			}).catch(err => {
				this.selection = [];
				this.editMode = false;
				this.getErrorMessage(err).then(msg => {
					this.showErrorDialog(msg);
				})
			})
				.finally(() => {
					this.loading = false;
				});
		},
		showDialogUpdateCache(items) {
			// Check and filter items
			if (typeof items !== "object") return;
			if (!Array.isArray(items)) items = [items];

			items = items.filter(item => {
				var id = (typeof item.id === "number") ? item.id : 0,
					index = (typeof item.index === "number") ? item.index : -1;

				return id > 0 && index > -1;
			});

			if (items.length === 0) return;

			// Show dialog
			var ids = items.map(item => item.id);

			this.showDialog({
				title: "Update Cache",
				content: "Update cache for selected bookmarks ? This action is irreversible.",
				fields: [{
					name: "keepMetadata",
					label: "Keep the old title and excerpt",
					type: "check",
					value: this.appOptions.keepMetadata,
				}, {
					name: "createArchive",
					label: "Update archive as well",
					type: "check",
					value: this.appOptions.useArchive,
				}, {
					name: "createEbook",
					label: "Update Ebook as well",
					type: "check",
					value: this.appOptions.createEbook,
				}],
				mainText: "Yes",
				secondText: "No",
				mainClick: (data) => {
					var data = {
						ids: ids,
						createArchive: data.createArchive,
						keepMetadata: data.keepMetadata,
						createEbook: data.createEbook,
					};

					this.dialog.loading = true;
					fetch(new URL("api/cache", document.baseURI), {
						method: "put",
						body: JSON.stringify(data),
						headers: { "Content-Type": "application/json", 'Authorization': 'Bearer ' + localStorage.getItem("shiori-token") },
					}).then(response => {
						if (!response.ok) throw response;
						return response.json();
					}).then(json => {
						this.selection = [];
						this.editMode = false;
						this.dialog.loading = false;
						this.dialog.visible = false;

						let faildedUpdateArchives = [];
						let faildedCreateEbook = [];
						json.forEach(book => {
							var item = items.find(el => el.id === book.id);
							this.bookmarks.splice(item.index, 1, book);

							if (data.createArchive && !book.hasArchive) {
								faildedUpdateArchives.push(book.id);
								console.error("can't update archive for bookmark id", book.id)
							}
							if (data.createEbook && !book.hasEbook) {
								faildedCreateEbook.push(book.id);
								console.error("can't update ebook for bookmark id:", book.id)
							}
						});
						if (faildedCreateEbook.length > 0 || faildedUpdateArchives.length > 0) {
							this.showDialog({
								title: `Bookmarks Id that Update Action Faild`,
								content: `Not all bookmarks could have their contents updated, but no files were overwritten.`,
								mainText: "OK",
								mainClick: () => {
									this.dialog.visible = false;
								},
							})
						}
					}).catch(err => {
						this.selection = [];
						this.editMode = false;
						this.dialog.loading = false;

						this.getErrorMessage(err).then(msg => {
							this.showErrorDialog(msg);
						})
					});
				}
			});
		},
		showDialogAddTags(items) {
			// Check and filter items
			if (typeof items !== "object") return;
			if (!Array.isArray(items)) items = [items];

			items = items.filter(item => {
				var id = (typeof item.id === "number") ? item.id : 0,
					index = (typeof item.index === "number") ? item.index : -1;

				return id > 0 && index > -1;
			});

			if (items.length === 0) return;

			// Show dialog
			this.showDialog({
				title: "Add New Tags",
				content: "Add new tags to selected bookmarks",
				fields: [{
					name: "tags",
					label: "Comma separated tags",
					value: "",
					separator: ",",
					dictionary: this.tags.map(tag => tag.name)
				}],
				mainText: 'OK',
				secondText: 'Cancel',
				mainClick: (data) => {
					// Validate input
					var tags = data.tags
						.toLowerCase()
						.replace(/\s+/g, ' ')
						.split(/\s*,\s*/g)
						.filter(tag => tag.trim() !== '')
						.map(tag => {
							return {
								name: tag.trim()
							};
						});

					if (tags.length === 0) return;

					// Send data
					var request = {
						ids: items.map(item => item.id),
						tags: tags
					}

					this.dialog.loading = true;
					fetch(new URL("api/bookmarks/tags", document.baseURI), {
						method: "put",
						body: JSON.stringify(request),
						headers: { "Content-Type": "application/json", 'Authorization': 'Bearer ' + localStorage.getItem("shiori-token") },
					}).then(response => {
						if (!response.ok) throw response;
						return response.json();
					}).then(json => {
						this.selection = [];
						this.editMode = false;
						this.dialog.loading = false;
						this.dialog.visible = false;

						json.forEach(book => {
							var item = items.find(el => el.id === book.id);
							this.bookmarks.splice(item.index, 1, book);
						});
					}).catch(err => {
						this.selection = [];
						this.editMode = false;
						this.dialog.loading = false;

						this.getErrorMessage(err).then(msg => {
							this.showErrorDialog(msg);
						})
					});
				}
			});
		},
		showDialogTags() {
			this.dialogTags.visible = true;
			this.dialogTags.editMode = false;
			this.dialogTags.secondText = this.activeAccount.owner ? "Rename Tags" : "";
		},
		showDialogRenameTag(tag) {
			this.showDialog({
				title: "Rename Tag",
				content: `Change the name for tag "#${tag.name}"`,
				fields: [{
					name: "newName",
					label: "New tag name",
					value: tag.name,
				}],
				mainText: "OK",
				secondText: "Cancel",
				secondClick: () => {
					this.dialog.visible = false;
					this.dialogTags.visible = true;
				},
				escPressed: () => {
					this.dialog.visible = false;
					this.dialogTags.visible = true;
				},
				mainClick: (data) => {
					// Save the old query
					var rxSpace = /\s+/g,
						oldTagQuery = rxSpace.test(tag.name) ? `"#${tag.name}"` : `#${tag.name}`,
						newTagQuery = rxSpace.test(data.newName) ? `"#${data.newName}"` : `#${data.newName}`;

					// Send data
					var newData = {
						id: tag.id,
						name: data.newName,
					};

					this.dialog.loading = true;
					fetch(new URL("api/tag", document.baseURI), {
						method: "PUT",
						body: JSON.stringify(newData),
						headers: { "Content-Type": "application/json", 'Authorization': 'Bearer ' + localStorage.getItem("shiori-token") },
					}).then(response => {
						if (!response.ok) throw response;
						return response.json();
					}).then(() => {
						tag.name = data.newName;

						this.dialog.loading = false;
						this.dialog.visible = false;
						this.dialogTags.visible = true;
						this.dialogTags.editMode = false;
						this.tags.sort((a, b) => {
							var aName = a.name.toLowerCase(),
								bName = b.name.toLowerCase();

							if (aName < bName) return -1;
							else if (aName > bName) return 1;
							else return 0;
						});

						if (this.search.includes(oldTagQuery)) {
							this.search = this.search.replace(oldTagQuery, newTagQuery);
							this.loadData();
						}
					}).catch(err => {
						this.dialog.loading = false;
						this.dialogTags.visible = false;
						this.dialogTags.editMode = false;
						this.getErrorMessage(err).then(msg => {
							this.showErrorDialog(msg);
						})
					});
				},
			});
		},
	},
	mounted() {
		// Prepare history state watcher
		var stateWatcher = (e) => {
			var state = e.state || {},
				activePage = state.activePage || "page-home",
				search = state.search || "",
				page = state.page || 1;

			if (activePage !== "page-home") return;

			this.page = page;
			this.search = search;
			this.loadData(false);
		}

		window.addEventListener('popstate', stateWatcher);
		this.$once('hook:beforeDestroy', () => {
			window.removeEventListener('popstate', stateWatcher);
		})

		// Set initial parameter
		var url = new Url;
		this.search = url.query.search || "";
		this.page = url.query.page || 1;

		this.loadData(false, true);
	}
}<|MERGE_RESOLUTION|>--- conflicted
+++ resolved
@@ -593,53 +593,6 @@
 				}
 			});
 		},
-<<<<<<< HEAD
-        ebookGenerate(items) {
-            var authToken = JSON.parse(localStorage.getItem("shiori-token"));
-            // Check and filter items
-            if (typeof items !== "object") return;
-            if (!Array.isArray(items)) items = [items];
-
-            items = items.filter(item => {
-                var id = (typeof item.id === "number") ? item.id : 0,
-                    index = (typeof item.index === "number") ? item.index : -1;
-
-                return id > 0 && index > -1;
-            });
-
-            if (items.length === 0) return;
-
-            // define variable and send request
-            var ids = items.map(item => item.id);
-            var data = {
-                ids: ids,
-            };
-            this.loading = true;
-            fetch(new URL("api/v1/bookmarks/getebook", document.baseURI), {
-                method: "put",
-                body: JSON.stringify(data),
-                headers: { "Content-Type": "application/json",
-                Authorization: `Bearer ${authToken}`,
-                },
-            }).then(response => {
-                if (!response.ok) throw response;
-                return response.json();
-            }).then(json => {
-                this.selection = [];
-                this.editMode = false;
-                json.message.forEach(book => {
-                    // download ebooks
-                    const id = book.id;
-                    if (book.hasEbook){
-                    const ebook_url = new URL(`bookmark/${id}/ebook`, document.baseURI);
-                    const downloadLink = document.createElement("a");
-                    downloadLink.href = ebook_url.toString();
-                    downloadLink.download = `${book.title}.epub`;
-                    downloadLink.click();
-                    }
-
-                    var item = items.find(el => el.id === book.id);
-=======
 		ebookGenerate(items) {
 			// Check and filter items
 			if (typeof items !== "object") return;
@@ -682,7 +635,6 @@
 					}
 
 					var item = items.find(el => el.id === book.id);
->>>>>>> 2c310486
 					this.bookmarks.splice(item.index, 1, book);
 				});
 			}).catch(err => {
