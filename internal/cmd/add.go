--- conflicted
+++ resolved
@@ -98,11 +98,7 @@
 		}
 
 		// Save bookmark to database
-<<<<<<< HEAD
-		_, err = deps.Database.SaveBookmarks(cmd.Context(), false, *result)
-=======
-		_, err = deps.Database().SaveBookmarks(cmd.Context(), false, book)
->>>>>>> ca949c5d
+		_, err = deps.Database().SaveBookmarks(cmd.Context(), false, *result)
 		if err != nil {
 			cError.Printf("Failed to save bookmark with content: %v\n", err)
 			os.Exit(1)
