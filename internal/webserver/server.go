--- conflicted
+++ resolved
@@ -29,125 +29,4 @@
 		Log:          cfg.Log,
 		depenencies:  dependencies,
 	}
-<<<<<<< HEAD
-
-	hdl.prepareSessionCache()
-	hdl.prepareArchiveCache()
-
-	err := hdl.prepareTemplates()
-	if err != nil {
-		return fmt.Errorf("failed to prepare templates: %v", err)
-	}
-
-	// Prepare errors
-	var (
-		ErrorNotAllowed = &ErrorResponse{
-			http.StatusMethodNotAllowed,
-			"Method is not allowed",
-			"text/plain; charset=UTF-8",
-			"MethodNotAllowedError",
-			cfg.Log,
-		}
-		ErrorNotFound = &ErrorResponse{
-			http.StatusNotFound,
-			"Resource Not Found",
-			"text/plain; charset=UTF-8",
-			"NotFoundError",
-			cfg.Log,
-		}
-	)
-
-	// Create router and register error handlers
-	router := httprouter.New()
-	router.NotFound = ErrorNotFound
-	router.MethodNotAllowed = ErrorNotAllowed
-
-	// withLogging will inject our own (compatible) http.ResponseWriter in order
-	// to collect details about the answer, i.e. the status code and the size of
-	// data in the response. Once done, these are passed further for logging, if
-	// relevant.
-	withLogging := func(req func(http.ResponseWriter, *http.Request, httprouter.Params)) func(http.ResponseWriter, *http.Request, httprouter.Params) {
-		return func(w http.ResponseWriter, r *http.Request, ps httprouter.Params) {
-			d := &responseData{
-				status: 0,
-				size:   0,
-			}
-			lrw := loggingResponseWriter{
-				ResponseWriter: w,
-				responseData:   d,
-			}
-			req(&lrw, r, ps)
-			if hdl.Log {
-				Logger(r, d.status, d.size)
-			}
-		}
-	}
-
-	// jp here means "join path", as in "join route with root path"
-	jp := func(route string) string {
-		return path.Join(cfg.RootPath, route)
-	}
-
-	router.GET(jp("/js/*filepath"), withLogging(hdl.serveJsFile))
-	router.GET(jp("/res/*filepath"), withLogging(hdl.serveFile))
-	router.GET(jp("/css/*filepath"), withLogging(hdl.serveFile))
-	router.GET(jp("/fonts/*filepath"), withLogging(hdl.serveFile))
-
-	router.GET(cfg.RootPath, withLogging(hdl.serveIndexPage))
-	router.GET(jp("/login"), withLogging(hdl.serveLoginPage))
-	router.GET(jp("/bookmark/:id/thumb"), withLogging(hdl.serveThumbnailImage))
-	router.GET(jp("/bookmark/:id/content"), withLogging(hdl.serveBookmarkContent))
-	router.GET(jp("/bookmark/:id/ebook"), withLogging(hdl.serveBookmarkEbook))
-	router.GET(jp("/bookmark/:id/archive/*filepath"), withLogging(hdl.serveBookmarkArchive))
-
-	router.POST(jp("/api/login"), withLogging(hdl.apiLogin))
-	router.POST(jp("/api/logout"), withLogging(hdl.apiLogout))
-	router.GET(jp("/api/bookmarks"), withLogging(hdl.apiGetBookmarks))
-	router.GET(jp("/api/tags"), withLogging(hdl.apiGetTags))
-	router.PUT(jp("/api/tag"), withLogging(hdl.apiRenameTag))
-	router.POST(jp("/api/bookmarks"), withLogging(hdl.apiInsertBookmark))
-	router.DELETE(jp("/api/bookmarks"), withLogging(hdl.apiDeleteBookmark))
-	router.PUT(jp("/api/bookmarks"), withLogging(hdl.apiUpdateBookmark))
-	router.PUT(jp("/api/cache"), withLogging(hdl.apiUpdateCache))
-	router.PUT(jp("/api/ebook"), withLogging(hdl.apiDownloadEbook))
-	router.PUT(jp("/api/bookmarks/tags"), withLogging(hdl.apiUpdateBookmarkTags))
-	router.POST(jp("/api/bookmarks/ext"), withLogging(hdl.apiInsertViaExtension))
-	router.DELETE(jp("/api/bookmarks/ext"), withLogging(hdl.apiDeleteViaExtension))
-
-	router.GET(jp("/api/accounts"), withLogging(hdl.apiGetAccounts))
-	router.PUT(jp("/api/accounts"), withLogging(hdl.apiUpdateAccount))
-	router.PUT(jp("/api/accountssettings"), withLogging(hdl.apiUpdateSettings))
-	router.POST(jp("/api/accounts"), withLogging(hdl.apiInsertAccount))
-	router.DELETE(jp("/api/accounts"), withLogging(hdl.apiDeleteAccount))
-
-	// Route for panic, keep logging anyhow
-	router.PanicHandler = func(w http.ResponseWriter, r *http.Request, arg interface{}) {
-		d := &responseData{
-			status: 0,
-			size:   0,
-		}
-		lrw := loggingResponseWriter{
-			ResponseWriter: w,
-			responseData:   d,
-		}
-		http.Error(&lrw, fmt.Sprint(arg), 500)
-		if hdl.Log {
-			Logger(r, d.status, d.size)
-		}
-	}
-
-	// Create server
-	url := fmt.Sprintf("%s:%d", cfg.ServerAddress, cfg.ServerPort)
-	svr := &http.Server{
-		Addr:         url,
-		Handler:      router,
-		ReadTimeout:  10 * time.Second,
-		WriteTimeout: time.Minute,
-	}
-
-	// Serve app
-	logrus.Infoln("Serve shiori in", url, cfg.RootPath)
-	return svr.ListenAndServe()
-=======
->>>>>>> 2cbc592e
 }