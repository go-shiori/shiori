package webserver

import (
	"context"
	"encoding/json"
	"fmt"
	"log"
	"math"
	"net/http"
	"os"
	"path"
	fp "path/filepath"
	"strconv"
	"strings"

	"github.com/go-shiori/shiori/internal/core"
	"github.com/go-shiori/shiori/internal/database"
	"github.com/go-shiori/shiori/internal/model"
	"github.com/julienschmidt/httprouter"
	"golang.org/x/crypto/bcrypt"
)

func downloadBookmarkContent(book *model.Bookmark, dataDir string, request *http.Request, keepTitle, keepExcerpt bool) (*model.Bookmark, error) {
	content, contentType, err := core.DownloadBookmark(book.URL)
	if err != nil {
		return nil, fmt.Errorf("error downloading url: %s", err)
	}

	processRequest := core.ProcessRequest{
		DataDir:     dataDir,
		Bookmark:    *book,
		Content:     content,
		ContentType: contentType,
		KeepTitle:   keepTitle,
		KeepExcerpt: keepExcerpt,
	}

	result, isFatalErr, err := core.ProcessBookmark(processRequest)
	content.Close()

	if err != nil && isFatalErr {
		return nil, fmt.Errorf("failed to process: %v", err)
	}

	return &result, err
}

// ApiLogout is handler for POST /api/logout
func (h *Handler) ApiLogout(w http.ResponseWriter, r *http.Request, ps httprouter.Params) {
	// Get session ID
	sessionID := h.GetSessionID(r)
	if sessionID != "" {
		h.SessionCache.Delete(sessionID)
	}

	fmt.Fprint(w, 1)
}

// ApiGetBookmarks is handler for GET /api/bookmarks
func (h *Handler) ApiGetBookmarks(w http.ResponseWriter, r *http.Request, ps httprouter.Params) {
	ctx := r.Context()

	// Make sure session still valid
	err := h.validateSession(r)
	checkError(err)

	// Get URL queries
	keyword := r.URL.Query().Get("keyword")
	strPage := r.URL.Query().Get("page")
	strTags := r.URL.Query().Get("tags")
	strExcludedTags := r.URL.Query().Get("exclude")

	tags := strings.Split(strTags, ",")
	if len(tags) == 1 && tags[0] == "" {
		tags = []string{}
	}

	excludedTags := strings.Split(strExcludedTags, ",")
	if len(excludedTags) == 1 && excludedTags[0] == "" {
		excludedTags = []string{}
	}

	page, _ := strconv.Atoi(strPage)
	if page < 1 {
		page = 1
	}

	// Prepare filter for database
	searchOptions := database.GetBookmarksOptions{
		Tags:         tags,
		ExcludedTags: excludedTags,
		Keyword:      keyword,
		Limit:        30,
		Offset:       (page - 1) * 30,
		OrderMethod:  database.ByLastAdded,
	}

	// Calculate max page
	nBookmarks, err := h.DB.GetBookmarksCount(ctx, searchOptions)
	checkError(err)
	maxPage := int(math.Ceil(float64(nBookmarks) / 30))

	// Fetch all matching bookmarks
	bookmarks, err := h.DB.GetBookmarks(ctx, searchOptions)
	checkError(err)

	// Get image URL for each bookmark, and check if it has archive
	for i := range bookmarks {
		strID := strconv.Itoa(bookmarks[i].ID)
		imgPath := fp.Join(h.DataDir, "thumb", strID)
		archivePath := fp.Join(h.DataDir, "archive", strID)
		ebookPath := fp.Join(h.DataDir, "ebook", strID+".epub")

		if FileExists(imgPath) {
			bookmarks[i].ImageURL = path.Join(h.RootPath, "bookmark", strID, "thumb")
		}

		if FileExists(archivePath) {
			bookmarks[i].HasArchive = true
		}
		if FileExists(ebookPath) {
			bookmarks[i].HasEbook = true
		}
	}

	// Return JSON response
	resp := map[string]interface{}{
		"page":      page,
		"maxPage":   maxPage,
		"bookmarks": bookmarks,
	}

	w.Header().Set("Content-Type", "application/json")
	err = json.NewEncoder(w).Encode(&resp)
	checkError(err)
}

// ApiGetTags is handler for GET /api/tags
func (h *Handler) ApiGetTags(w http.ResponseWriter, r *http.Request, ps httprouter.Params) {
	ctx := r.Context()

	// Make sure session still valid
	err := h.validateSession(r)
	checkError(err)

	// Fetch all tags
	tags, err := h.DB.GetTags(ctx)
	checkError(err)

	w.Header().Set("Content-Type", "application/json")
	err = json.NewEncoder(w).Encode(&tags)
	checkError(err)
}

// ApiRenameTag is handler for PUT /api/tag
func (h *Handler) ApiRenameTag(w http.ResponseWriter, r *http.Request, ps httprouter.Params) {
	ctx := r.Context()

	// Make sure session still valid
	err := h.validateSession(r)
	checkError(err)

	// Decode request
	tag := model.Tag{}
	err = json.NewDecoder(r.Body).Decode(&tag)
	checkError(err)

	// Update name
	err = h.DB.RenameTag(ctx, tag.ID, tag.Name)
	checkError(err)

	fmt.Fprint(w, 1)
}

// Bookmark is the record for an URL.
type apiInsertBookmarkPayload struct {
	URL           string      `json:"url"`
	Title         string      `json:"title"`
	Excerpt       string      `json:"excerpt"`
	Tags          []model.Tag `json:"tags"`
	CreateArchive bool        `json:"createArchive"`
	CreateEbook   bool        `json:"createEbook"`
	MakePublic    int         `json:"public"`
	Async         bool        `json:"async"`
}

// newApiInsertBookmarkPayload
// Returns the payload struct with its defaults
func newAPIInsertBookmarkPayload() *apiInsertBookmarkPayload {
	return &apiInsertBookmarkPayload{
		CreateArchive: false,
		CreateEbook:   false,
		Async:         true,
	}
}

// ApiInsertBookmark is handler for POST /api/bookmark
func (h *Handler) ApiInsertBookmark(w http.ResponseWriter, r *http.Request, ps httprouter.Params) {
	ctx := r.Context()

	// Make sure session still valid
	err := h.validateSession(r)
	checkError(err)

	// Decode request
	payload := newAPIInsertBookmarkPayload()
	err = json.NewDecoder(r.Body).Decode(&payload)
	checkError(err)

	book := &model.Bookmark{
		URL:           payload.URL,
		Title:         payload.Title,
		Excerpt:       payload.Excerpt,
		Tags:          payload.Tags,
		Public:        payload.MakePublic,
		CreateArchive: payload.CreateArchive,
		CreateEbook:   payload.CreateEbook,
	}

	// Clean up bookmark URL
	book.URL, err = core.RemoveUTMParams(book.URL)
	if err != nil {
		panic(fmt.Errorf("failed to clean URL: %v", err))
	}

	userHasDefinedTitle := book.Title != ""
	// Make sure bookmark's title not empty
	if book.Title == "" {
		book.Title = book.URL
	}

	// Save bookmark to database
	results, err := h.DB.SaveBookmarks(ctx, true, *book)
	if err != nil || len(results) == 0 {
		panic(fmt.Errorf("failed to save bookmark: %v", err))
	}

	book = &results[0]

	if payload.Async {
		go func() {
			bookmark, err := downloadBookmarkContent(book, h.DataDir, r, userHasDefinedTitle, book.Excerpt != "")
			if err != nil {
				log.Printf("error downloading boorkmark: %s", err)
				return
			}
			if _, err := h.DB.SaveBookmarks(context.Background(), false, *bookmark); err != nil {
				log.Printf("failed to save bookmark: %s", err)
			}
		}()
	} else {
		// Workaround. Download content after saving the bookmark so we have the proper database
		// id already set in the object regardless of the database engine.
		book, err = downloadBookmarkContent(book, h.DataDir, r, userHasDefinedTitle, book.Excerpt != "")
		if err != nil {
			log.Printf("error downloading boorkmark: %s", err)
		} else if _, err := h.DB.SaveBookmarks(ctx, false, *book); err != nil {
			log.Printf("failed to save bookmark: %s", err)
		}
	}

	// Return the new bookmark
	w.Header().Set("Content-Type", "application/json")
	err = json.NewEncoder(w).Encode(results[0])
	checkError(err)
}

// ApiDeleteBookmarks is handler for DELETE /api/bookmark
func (h *Handler) ApiDeleteBookmark(w http.ResponseWriter, r *http.Request, ps httprouter.Params) {
	ctx := r.Context()

	// Make sure session still valid
	err := h.validateSession(r)
	checkError(err)

	// Decode request
	ids := []int{}
	err = json.NewDecoder(r.Body).Decode(&ids)
	checkError(err)

	// Delete bookmarks
	err = h.DB.DeleteBookmarks(ctx, ids...)
	checkError(err)

	// Delete thumbnail image and archives from local disk
	for _, id := range ids {
		strID := strconv.Itoa(id)
		imgPath := fp.Join(h.DataDir, "thumb", strID)
		archivePath := fp.Join(h.DataDir, "archive", strID)
		ebookPath := fp.Join(h.DataDir, "ebook", strID+".epub")

		os.Remove(imgPath)
		os.Remove(archivePath)
		os.Remove(ebookPath)
	}

	fmt.Fprint(w, 1)
}

// ApiUpdateBookmark is handler for PUT /api/bookmarks
func (h *Handler) ApiUpdateBookmark(w http.ResponseWriter, r *http.Request, ps httprouter.Params) {
	ctx := r.Context()

	// Make sure session still valid
	err := h.validateSession(r)
	checkError(err)

	// Decode request
	request := model.Bookmark{}
	err = json.NewDecoder(r.Body).Decode(&request)
	checkError(err)

	// Validate input
	if request.Title == "" {
		panic(fmt.Errorf("title must not empty"))
	}

	// Get existing bookmark from database
	filter := database.GetBookmarksOptions{
		IDs:         []int{request.ID},
		WithContent: true,
	}

	bookmarks, err := h.DB.GetBookmarks(ctx, filter)
	checkError(err)
	if len(bookmarks) == 0 {
		panic(fmt.Errorf("no bookmark with matching ids"))
	}

	// Set new bookmark data
	book := bookmarks[0]
	book.URL = request.URL
	book.Title = request.Title
	book.Excerpt = request.Excerpt
	book.Public = request.Public

	// Clean up bookmark URL
	book.URL, err = core.RemoveUTMParams(book.URL)
	if err != nil {
		panic(fmt.Errorf("failed to clean URL: %v", err))
	}

	// Set new tags
	for i := range book.Tags {
		book.Tags[i].Deleted = true
	}

	for _, newTag := range request.Tags {
		for i, oldTag := range book.Tags {
			if newTag.Name == oldTag.Name {
				newTag.ID = oldTag.ID
				book.Tags[i].Deleted = false
				break
			}
		}

		if newTag.ID == 0 {
			book.Tags = append(book.Tags, newTag)
		}
	}

	// Update database
	res, err := h.DB.SaveBookmarks(ctx, false, book)
	checkError(err)

	// Add thumbnail image to the saved bookmarks again
	newBook := res[0]
	newBook.ImageURL = request.ImageURL
	newBook.HasArchive = request.HasArchive

	// Return new saved result
	w.Header().Set("Content-Type", "application/json")
	err = json.NewEncoder(w).Encode(&newBook)
	checkError(err)
}

<<<<<<< HEAD
=======
// ApiDownloadEbook is handler for PUT /api/ebook
func (h *Handler) ApiDownloadEbook(w http.ResponseWriter, r *http.Request, ps httprouter.Params) {
	ctx := r.Context()

	// Make sure session still valid
	err := h.validateSession(r)
	checkError(err)

	// Decode request
	request := struct {
		IDs []int `json:"ids"`
	}{}
	err = json.NewDecoder(r.Body).Decode(&request)
	checkError(err)

	// Get existing bookmark from database
	filter := database.GetBookmarksOptions{
		IDs:         request.IDs,
		WithContent: true,
	}

	bookmarks, err := h.DB.GetBookmarks(ctx, filter)
	checkError(err)
	if len(bookmarks) == 0 {
		http.NotFound(w, r)
		return
	}

	// Fetch data from internet
	mx := sync.RWMutex{}
	wg := sync.WaitGroup{}
	chDone := make(chan struct{})
	chProblem := make(chan int, 10)
	semaphore := make(chan struct{}, 10)

	for i, book := range bookmarks {
		wg.Add(1)

		go func(i int, book model.Bookmark) {
			// Make sure to finish the WG
			defer wg.Done()

			// Register goroutine to semaphore
			semaphore <- struct{}{}
			defer func() {
				<-semaphore
			}()

			// Download data from internet
			content, contentType, err := core.DownloadBookmark(book.URL)
			if err != nil {
				chProblem <- book.ID
				return
			}

			request := core.ProcessRequest{
				DataDir:     h.DataDir,
				Bookmark:    book,
				Content:     content,
				ContentType: contentType,
			}

			// if file exist book return available file
			strID := strconv.Itoa(book.ID)
			ebookPath := fp.Join(request.DataDir, "ebook", strID+".epub")
			_, err = os.Stat(ebookPath)
			if err == nil {
				// file already exists, return the existing file
				imagePath := fp.Join(request.DataDir, "thumb", fmt.Sprintf("%d", book.ID))
				archivePath := fp.Join(request.DataDir, "archive", fmt.Sprintf("%d", book.ID))

				if _, err := os.Stat(imagePath); err == nil {
					book.ImageURL = fp.Join("/", "bookmark", strID, "thumb")
				}

				if _, err := os.Stat(archivePath); err == nil {
					book.HasArchive = true
				}
				book.HasEbook = true
			} else {
				// generate ebook file
				book, err = core.GenerateEbook(request, ebookPath)
				content.Close()

				if err != nil {
					chProblem <- book.ID
					return
				}
			}

			// Update list of bookmarks
			mx.Lock()
			bookmarks[i] = book
			mx.Unlock()
		}(i, book)
	}
	// Receive all problematic bookmarks
	idWithProblems := []int{}
	go func() {
		for {
			select {
			case <-chDone:
				return
			case id := <-chProblem:
				idWithProblems = append(idWithProblems, id)
			}
		}
	}()

	// Wait until all download finished
	wg.Wait()
	close(chDone)

	w.Header().Set("Content-Type", "application1/json")
	err = json.NewEncoder(w).Encode(&bookmarks)
	checkError(err)
}

// ApiUpdateCache is handler for PUT /api/cache
func (h *Handler) ApiUpdateCache(w http.ResponseWriter, r *http.Request, ps httprouter.Params) {
	ctx := r.Context()

	// Make sure session still valid
	err := h.validateSession(r)
	checkError(err)

	// Decode request
	request := struct {
		IDs           []int `json:"ids"`
		KeepMetadata  bool  `json:"keepMetadata"`
		CreateArchive bool  `json:"createArchive"`
		CreateEbook   bool  `json:"createEbook"`
	}{}

	err = json.NewDecoder(r.Body).Decode(&request)
	checkError(err)

	// Get existing bookmark from database
	filter := database.GetBookmarksOptions{
		IDs:         request.IDs,
		WithContent: true,
	}

	bookmarks, err := h.DB.GetBookmarks(ctx, filter)
	checkError(err)
	if len(bookmarks) == 0 {
		panic(fmt.Errorf("no bookmark with matching ids"))
	}

	// For web interface, let's limit to max 20 IDs to update, and 5 for archival.
	// This is done to prevent the REST request from client took too long to finish.
	if len(bookmarks) > 20 {
		panic(fmt.Errorf("max 20 bookmarks to update"))
	} else if len(bookmarks) > 5 && request.CreateArchive {
		panic(fmt.Errorf("max 5 bookmarks to update with archival"))
	}

	// Fetch data from internet
	mx := sync.RWMutex{}
	wg := sync.WaitGroup{}
	chDone := make(chan struct{})
	chProblem := make(chan int, 10)
	semaphore := make(chan struct{}, 10)

	for i, book := range bookmarks {
		wg.Add(1)

		// Mark whether book will be archived or ebook generate request
		book.CreateArchive = request.CreateArchive
		book.CreateEbook = request.CreateEbook

		go func(i int, book model.Bookmark, keepMetadata bool) {
			// Make sure to finish the WG
			defer wg.Done()

			// Register goroutine to semaphore
			semaphore <- struct{}{}
			defer func() {
				<-semaphore
			}()

			// Download data from internet
			content, contentType, err := core.DownloadBookmark(book.URL)
			if err != nil {
				chProblem <- book.ID
				return
			}

			request := core.ProcessRequest{
				DataDir:     h.DataDir,
				Bookmark:    book,
				Content:     content,
				ContentType: contentType,
				KeepTitle:   keepMetadata,
				KeepExcerpt: keepMetadata,
			}

			book, _, err = core.ProcessBookmark(request)
			content.Close()

			if err != nil {
				chProblem <- book.ID
				return
			}

			// Update list of bookmarks
			mx.Lock()
			bookmarks[i] = book
			mx.Unlock()
		}(i, book, request.KeepMetadata)
	}

	// Receive all problematic bookmarks
	idWithProblems := []int{}
	go func() {
		for {
			select {
			case <-chDone:
				return
			case id := <-chProblem:
				idWithProblems = append(idWithProblems, id)
			}
		}
	}()

	// Wait until all download finished
	wg.Wait()
	close(chDone)

	// Update database
	_, err = h.DB.SaveBookmarks(ctx, false, bookmarks...)
	checkError(err)

	// Return new saved result
	w.Header().Set("Content-Type", "application/json")
	err = json.NewEncoder(w).Encode(&bookmarks)
	checkError(err)
}

>>>>>>> c64e858a
// ApiUpdateBookmarkTags is handler for PUT /api/bookmarks/tags
func (h *Handler) ApiUpdateBookmarkTags(w http.ResponseWriter, r *http.Request, ps httprouter.Params) {
	ctx := r.Context()

	// Make sure session still valid
	err := h.validateSession(r)
	checkError(err)

	// Decode request
	request := struct {
		IDs  []int       `json:"ids"`
		Tags []model.Tag `json:"tags"`
	}{}

	err = json.NewDecoder(r.Body).Decode(&request)
	checkError(err)

	// Validate input
	if len(request.IDs) == 0 || len(request.Tags) == 0 {
		panic(fmt.Errorf("IDs and tags must not empty"))
	}

	// Get existing bookmark from database
	filter := database.GetBookmarksOptions{
		IDs:         request.IDs,
		WithContent: true,
	}

	bookmarks, err := h.DB.GetBookmarks(ctx, filter)
	checkError(err)
	if len(bookmarks) == 0 {
		panic(fmt.Errorf("no bookmark with matching ids"))
	}

	// Set new tags
	for i, book := range bookmarks {
		for _, newTag := range request.Tags {
			for _, oldTag := range book.Tags {
				if newTag.Name == oldTag.Name {
					newTag.ID = oldTag.ID
					break
				}
			}

			if newTag.ID == 0 {
				book.Tags = append(book.Tags, newTag)
			}
		}

		bookmarks[i] = book
	}

	// Update database
	bookmarks, err = h.DB.SaveBookmarks(ctx, false, bookmarks...)
	checkError(err)

	// Get image URL for each bookmark
	for i := range bookmarks {
		strID := strconv.Itoa(bookmarks[i].ID)
		imgPath := fp.Join(h.DataDir, "thumb", strID)
		imgURL := path.Join(h.RootPath, "bookmark", strID, "thumb")

		if FileExists(imgPath) {
			bookmarks[i].ImageURL = imgURL
		}
	}

	// Return new saved result
	err = json.NewEncoder(w).Encode(&bookmarks)
	checkError(err)
}

// ApiGetAccounts is handler for GET /api/accounts
func (h *Handler) ApiGetAccounts(w http.ResponseWriter, r *http.Request, ps httprouter.Params) {
	ctx := r.Context()

	// Make sure session still valid
	err := h.validateSession(r)
	checkError(err)

	// Get list of usernames from database
	accounts, err := h.DB.GetAccounts(ctx, database.GetAccountsOptions{})
	checkError(err)

	w.Header().Set("Content-Type", "application/json")
	err = json.NewEncoder(w).Encode(&accounts)
	checkError(err)
}

// ApiInsertAccount is handler for POST /api/accounts
func (h *Handler) ApiInsertAccount(w http.ResponseWriter, r *http.Request, ps httprouter.Params) {
	ctx := r.Context()

	// Make sure session still valid
	err := h.validateSession(r)
	checkError(err)

	// Decode request
	var account model.Account
	err = json.NewDecoder(r.Body).Decode(&account)
	checkError(err)

	// Save account to database
	err = h.DB.SaveAccount(ctx, account)
	checkError(err)

	fmt.Fprint(w, 1)
}

// ApiUpdateAccount is handler for PUT /api/accounts
func (h *Handler) ApiUpdateAccount(w http.ResponseWriter, r *http.Request, ps httprouter.Params) {
	ctx := r.Context()

	// Make sure session still valid
	err := h.validateSession(r)
	checkError(err)

	// Decode request
	request := struct {
		Username    string `json:"username"`
		OldPassword string `json:"oldPassword"`
		NewPassword string `json:"newPassword"`
		Owner       bool   `json:"owner"`
	}{}

	err = json.NewDecoder(r.Body).Decode(&request)
	checkError(err)

	// Get existing account data from database
	account, exist, err := h.DB.GetAccount(ctx, request.Username)
	checkError(err)

	if !exist {
		panic(fmt.Errorf("username doesn't exist"))
	}

	// Compare old password with database
	err = bcrypt.CompareHashAndPassword([]byte(account.Password), []byte(request.OldPassword))
	if err != nil {
		panic(fmt.Errorf("old password doesn't match"))
	}

	// Save new password to database
	account.Password = request.NewPassword
	account.Owner = request.Owner
	err = h.DB.SaveAccount(ctx, account)
	checkError(err)

	// Delete user's sessions
	if val, found := h.UserCache.Get(request.Username); found {
		userSessions := val.([]string)
		for _, session := range userSessions {
			h.SessionCache.Delete(session)
		}

		h.UserCache.Delete(request.Username)
	}

	fmt.Fprint(w, 1)
}

// ApiDeleteAccount is handler for DELETE /api/accounts
func (h *Handler) ApiDeleteAccount(w http.ResponseWriter, r *http.Request, ps httprouter.Params) {
	ctx := r.Context()

	// Make sure session still valid
	err := h.validateSession(r)
	checkError(err)

	// Decode request
	usernames := []string{}
	err = json.NewDecoder(r.Body).Decode(&usernames)
	checkError(err)

	// Delete accounts
	err = h.DB.DeleteAccounts(ctx, usernames...)
	checkError(err)

	// Delete user's sessions
	var userSessions []string
	for _, username := range usernames {
		if val, found := h.UserCache.Get(username); found {
			userSessions = val.([]string)
			for _, session := range userSessions {
				h.SessionCache.Delete(session)
			}

			h.UserCache.Delete(username)
		}
	}

	fmt.Fprint(w, 1)
}<|MERGE_RESOLUTION|>--- conflicted
+++ resolved
@@ -374,248 +374,7 @@
 	checkError(err)
 }
 
-<<<<<<< HEAD
-=======
-// ApiDownloadEbook is handler for PUT /api/ebook
-func (h *Handler) ApiDownloadEbook(w http.ResponseWriter, r *http.Request, ps httprouter.Params) {
-	ctx := r.Context()
-
-	// Make sure session still valid
-	err := h.validateSession(r)
-	checkError(err)
-
-	// Decode request
-	request := struct {
-		IDs []int `json:"ids"`
-	}{}
-	err = json.NewDecoder(r.Body).Decode(&request)
-	checkError(err)
-
-	// Get existing bookmark from database
-	filter := database.GetBookmarksOptions{
-		IDs:         request.IDs,
-		WithContent: true,
-	}
-
-	bookmarks, err := h.DB.GetBookmarks(ctx, filter)
-	checkError(err)
-	if len(bookmarks) == 0 {
-		http.NotFound(w, r)
-		return
-	}
-
-	// Fetch data from internet
-	mx := sync.RWMutex{}
-	wg := sync.WaitGroup{}
-	chDone := make(chan struct{})
-	chProblem := make(chan int, 10)
-	semaphore := make(chan struct{}, 10)
-
-	for i, book := range bookmarks {
-		wg.Add(1)
-
-		go func(i int, book model.Bookmark) {
-			// Make sure to finish the WG
-			defer wg.Done()
-
-			// Register goroutine to semaphore
-			semaphore <- struct{}{}
-			defer func() {
-				<-semaphore
-			}()
-
-			// Download data from internet
-			content, contentType, err := core.DownloadBookmark(book.URL)
-			if err != nil {
-				chProblem <- book.ID
-				return
-			}
-
-			request := core.ProcessRequest{
-				DataDir:     h.DataDir,
-				Bookmark:    book,
-				Content:     content,
-				ContentType: contentType,
-			}
-
-			// if file exist book return available file
-			strID := strconv.Itoa(book.ID)
-			ebookPath := fp.Join(request.DataDir, "ebook", strID+".epub")
-			_, err = os.Stat(ebookPath)
-			if err == nil {
-				// file already exists, return the existing file
-				imagePath := fp.Join(request.DataDir, "thumb", fmt.Sprintf("%d", book.ID))
-				archivePath := fp.Join(request.DataDir, "archive", fmt.Sprintf("%d", book.ID))
-
-				if _, err := os.Stat(imagePath); err == nil {
-					book.ImageURL = fp.Join("/", "bookmark", strID, "thumb")
-				}
-
-				if _, err := os.Stat(archivePath); err == nil {
-					book.HasArchive = true
-				}
-				book.HasEbook = true
-			} else {
-				// generate ebook file
-				book, err = core.GenerateEbook(request, ebookPath)
-				content.Close()
-
-				if err != nil {
-					chProblem <- book.ID
-					return
-				}
-			}
-
-			// Update list of bookmarks
-			mx.Lock()
-			bookmarks[i] = book
-			mx.Unlock()
-		}(i, book)
-	}
-	// Receive all problematic bookmarks
-	idWithProblems := []int{}
-	go func() {
-		for {
-			select {
-			case <-chDone:
-				return
-			case id := <-chProblem:
-				idWithProblems = append(idWithProblems, id)
-			}
-		}
-	}()
-
-	// Wait until all download finished
-	wg.Wait()
-	close(chDone)
-
-	w.Header().Set("Content-Type", "application1/json")
-	err = json.NewEncoder(w).Encode(&bookmarks)
-	checkError(err)
-}
-
-// ApiUpdateCache is handler for PUT /api/cache
-func (h *Handler) ApiUpdateCache(w http.ResponseWriter, r *http.Request, ps httprouter.Params) {
-	ctx := r.Context()
-
-	// Make sure session still valid
-	err := h.validateSession(r)
-	checkError(err)
-
-	// Decode request
-	request := struct {
-		IDs           []int `json:"ids"`
-		KeepMetadata  bool  `json:"keepMetadata"`
-		CreateArchive bool  `json:"createArchive"`
-		CreateEbook   bool  `json:"createEbook"`
-	}{}
-
-	err = json.NewDecoder(r.Body).Decode(&request)
-	checkError(err)
-
-	// Get existing bookmark from database
-	filter := database.GetBookmarksOptions{
-		IDs:         request.IDs,
-		WithContent: true,
-	}
-
-	bookmarks, err := h.DB.GetBookmarks(ctx, filter)
-	checkError(err)
-	if len(bookmarks) == 0 {
-		panic(fmt.Errorf("no bookmark with matching ids"))
-	}
-
-	// For web interface, let's limit to max 20 IDs to update, and 5 for archival.
-	// This is done to prevent the REST request from client took too long to finish.
-	if len(bookmarks) > 20 {
-		panic(fmt.Errorf("max 20 bookmarks to update"))
-	} else if len(bookmarks) > 5 && request.CreateArchive {
-		panic(fmt.Errorf("max 5 bookmarks to update with archival"))
-	}
-
-	// Fetch data from internet
-	mx := sync.RWMutex{}
-	wg := sync.WaitGroup{}
-	chDone := make(chan struct{})
-	chProblem := make(chan int, 10)
-	semaphore := make(chan struct{}, 10)
-
-	for i, book := range bookmarks {
-		wg.Add(1)
-
-		// Mark whether book will be archived or ebook generate request
-		book.CreateArchive = request.CreateArchive
-		book.CreateEbook = request.CreateEbook
-
-		go func(i int, book model.Bookmark, keepMetadata bool) {
-			// Make sure to finish the WG
-			defer wg.Done()
-
-			// Register goroutine to semaphore
-			semaphore <- struct{}{}
-			defer func() {
-				<-semaphore
-			}()
-
-			// Download data from internet
-			content, contentType, err := core.DownloadBookmark(book.URL)
-			if err != nil {
-				chProblem <- book.ID
-				return
-			}
-
-			request := core.ProcessRequest{
-				DataDir:     h.DataDir,
-				Bookmark:    book,
-				Content:     content,
-				ContentType: contentType,
-				KeepTitle:   keepMetadata,
-				KeepExcerpt: keepMetadata,
-			}
-
-			book, _, err = core.ProcessBookmark(request)
-			content.Close()
-
-			if err != nil {
-				chProblem <- book.ID
-				return
-			}
-
-			// Update list of bookmarks
-			mx.Lock()
-			bookmarks[i] = book
-			mx.Unlock()
-		}(i, book, request.KeepMetadata)
-	}
-
-	// Receive all problematic bookmarks
-	idWithProblems := []int{}
-	go func() {
-		for {
-			select {
-			case <-chDone:
-				return
-			case id := <-chProblem:
-				idWithProblems = append(idWithProblems, id)
-			}
-		}
-	}()
-
-	// Wait until all download finished
-	wg.Wait()
-	close(chDone)
-
-	// Update database
-	_, err = h.DB.SaveBookmarks(ctx, false, bookmarks...)
-	checkError(err)
-
-	// Return new saved result
-	w.Header().Set("Content-Type", "application/json")
-	err = json.NewEncoder(w).Encode(&bookmarks)
-	checkError(err)
-}
-
->>>>>>> c64e858a
+
 // ApiUpdateBookmarkTags is handler for PUT /api/bookmarks/tags
 func (h *Handler) ApiUpdateBookmarkTags(w http.ResponseWriter, r *http.Request, ps httprouter.Params) {
 	ctx := r.Context()
