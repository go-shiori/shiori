--- conflicted
+++ resolved
@@ -61,7 +61,6 @@
 
 // AccountDTO is data transfer object for Account.
 type AccountDTO struct {
-<<<<<<< HEAD
 	ID       DBID        `json:"id"`
 	Username string      `json:"username"`
 	Password string      `json:"passowrd,omitempty"` // Used only to store, not to retrieve
@@ -91,16 +90,10 @@
 	}
 
 	return nil
-=======
-	ID       int        `json:"id"`
-	Username string     `json:"username"`
-	Owner    bool       `json:"owner"`
-	Config   UserConfig `json:"config"`
 }
 
 type JWTClaim struct {
 	jwt.RegisteredClaims
 
 	Account *Account
->>>>>>> 52154f45
 }