--- conflicted
+++ resolved
@@ -21,27 +21,6 @@
 // BookmarkDTO is the bookmark object representation in database and the data transfer object
 // at the same time, pending a refactor to two separate object to represent each role.
 type BookmarkDTO struct {
-<<<<<<< HEAD
-	ID            int    `db:"id"            json:"id"`
-	URL           string `db:"url"           json:"url"`
-	Title         string `db:"title"         json:"title"`
-	Excerpt       string `db:"excerpt"       json:"excerpt"`
-	Author        string `db:"author"        json:"author"`
-	Public        int    `db:"public"        json:"public"`
-	CreatedAt     string `db:"created_at"    json:"createdAt"`
-	ModifiedAt    string `db:"modified_at"   json:"modifiedAt"`
-	Content       string `db:"content"       json:"-"`
-	HTML          string `db:"html"          json:"html,omitempty"`
-	ImageURL      string `db:"image_url"     json:"imageURL"`
-	HasContent    bool   `db:"has_content"   json:"hasContent"`
-	Tags          []Tag  `json:"tags"`
-	Archiver      string `db:"archiver"      json:"archiver"`
-	ArchivePath   string `db:"archive_path"  json:"archivePath"`
-	HasArchive    bool   `json:"hasArchive"`
-	HasEbook      bool   `json:"hasEbook"`
-	CreateArchive bool   `json:"create_archive"` // TODO: migrate outside the DTO
-	CreateEbook   bool   `json:"create_ebook"`   // TODO: migrate outside the DTO
-=======
 	ID            int      `db:"id"            json:"id"`
 	URL           string   `db:"url"           json:"url"`
 	Title         string   `db:"title"         json:"title"`
@@ -90,7 +69,6 @@
 		HasContent: b.HasContent,
 		Tags:       []TagDTO{},
 	}
->>>>>>> ca949c5d
 }
 
 // GetTumnbailPath returns the relative path to the thumbnail of a bookmark in the filesystem
