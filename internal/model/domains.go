--- conflicted
+++ resolved
@@ -52,9 +52,7 @@
 	DirExists(path string) bool
 	WriteData(dst string, data []byte) error
 	WriteFile(dst string, src *os.File) error
-<<<<<<< HEAD
 	WriteReader(dst string, src io.Reader) error
-=======
 }
 
 type TagsDomain interface {
@@ -64,5 +62,4 @@
 	UpdateTag(ctx context.Context, tag TagDTO) (TagDTO, error)
 	DeleteTag(ctx context.Context, id int) error
 	TagExists(ctx context.Context, id int) (bool, error)
->>>>>>> ca949c5d
 }