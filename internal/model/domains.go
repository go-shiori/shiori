package model

import (
	"context"
	"io/fs"
	"os"
	"time"

	"github.com/go-shiori/warc"
	"github.com/spf13/afero"
)

type BookmarksDomain interface {
	HasEbook(b *BookmarkDTO) bool
	HasArchive(b *BookmarkDTO) bool
	HasThumbnail(b *BookmarkDTO) bool
	GetBookmark(ctx context.Context, id DBID) (*BookmarkDTO, error)
}

<<<<<<< HEAD
type TagsDomain interface {
	GetTags(ctx context.Context) ([]TagDTO, error)
	CreateTag(ctx context.Context, tag TagDTO) (TagDTO, error)
	CreateTags(ctx context.Context, tags ...TagDTO) ([]TagDTO, error)
	UpdateTag(ctx context.Context, tag TagDTO) (TagDTO, error)
	DeleteTag(ctx context.Context, tagID DBID) error
=======
type AuthDomain interface {
	CheckToken(ctx context.Context, userJWT string) (*AccountDTO, error)
	GetAccountFromCredentials(ctx context.Context, username, password string) (*AccountDTO, error)
	CreateTokenForAccount(account *AccountDTO, expiration time.Time) (string, error)
>>>>>>> 73a52397
}

type AccountsDomain interface {
	ListAccounts(ctx context.Context) ([]AccountDTO, error)
	CreateAccount(ctx context.Context, account AccountDTO) (*AccountDTO, error)
	UpdateAccount(ctx context.Context, account AccountDTO) (*AccountDTO, error)
	DeleteAccount(ctx context.Context, id int) error
}

type ArchiverDomain interface {
	DownloadBookmarkArchive(book BookmarkDTO) (*BookmarkDTO, error)
	GetBookmarkArchive(book *BookmarkDTO) (*warc.Archive, error)
}

type StorageDomain interface {
	Stat(name string) (fs.FileInfo, error)
	FS() afero.Fs
	FileExists(path string) bool
	DirExists(path string) bool
	WriteData(dst string, data []byte) error
	WriteFile(dst string, src *os.File) error
}<|MERGE_RESOLUTION|>--- conflicted
+++ resolved
@@ -16,20 +16,18 @@
 	HasThumbnail(b *BookmarkDTO) bool
 	GetBookmark(ctx context.Context, id DBID) (*BookmarkDTO, error)
 }
+type AuthDomain interface {
+	CheckToken(ctx context.Context, userJWT string) (*AccountDTO, error)
+	GetAccountFromCredentials(ctx context.Context, username, password string) (*AccountDTO, error)
+	CreateTokenForAccount(account *AccountDTO, expiration time.Time) (string, error)
+}
 
-<<<<<<< HEAD
 type TagsDomain interface {
 	GetTags(ctx context.Context) ([]TagDTO, error)
 	CreateTag(ctx context.Context, tag TagDTO) (TagDTO, error)
 	CreateTags(ctx context.Context, tags ...TagDTO) ([]TagDTO, error)
 	UpdateTag(ctx context.Context, tag TagDTO) (TagDTO, error)
 	DeleteTag(ctx context.Context, tagID DBID) error
-=======
-type AuthDomain interface {
-	CheckToken(ctx context.Context, userJWT string) (*AccountDTO, error)
-	GetAccountFromCredentials(ctx context.Context, username, password string) (*AccountDTO, error)
-	CreateTokenForAccount(account *AccountDTO, expiration time.Time) (string, error)
->>>>>>> 73a52397
 }
 
 type AccountsDomain interface {
