package model

import (
	"database/sql/driver"
	"encoding/json"
	"errors"
)

// Tag is the tag for a bookmark.
type Tag struct {
	ID         int    `db:"id"          json:"id"`
	Name       string `db:"name"        json:"name"`
	NBookmarks int    `db:"n_bookmarks" json:"nBookmarks,omitempty"`
	Deleted    bool   `json:"-"`
}

// Bookmark is the record for an URL.
type Bookmark struct {
	ID            int    `db:"id"            json:"id"`
	URL           string `db:"url"           json:"url"`
	Title         string `db:"title"         json:"title"`
	Excerpt       string `db:"excerpt"       json:"excerpt"`
	Author        string `db:"author"        json:"author"`
	Public        int    `db:"public"        json:"public"`
	Modified      string `db:"modified"      json:"modified"`
	Content       string `db:"content"       json:"-"`
	HTML          string `db:"html"          json:"html,omitempty"`
	ImageURL      string `db:"image_url"     json:"imageURL"`
	HasContent    bool   `db:"has_content"   json:"hasContent"`
	HasArchive    bool   `json:"hasArchive"`
	HasEbook      bool   `json:"hasEbook"`
	Tags          []Tag  `json:"tags"`
	CreateArchive bool   `json:"createArchive"`
	CreateEbook   bool   `json:"createEbook"`
<<<<<<< HEAD
}

// Account is person that allowed to access web interface.
type Account struct {
	ID       int        `db:"id"                   json:"id"`
	Username string     `db:"username"             json:"username"`
	Password string     `db:"password"             json:"password,omitempty"`
	Owner    bool       `db:"owner"                json:"owner"`
	Config   UserConfig `db:"config"               json:"config"`
}

type UserConfig struct {
	ShowId        bool `json:"ShowId"`
	ListMode      bool `json:"ListMode"`
	HideThumbnail bool `json:"HideThumbnail"`
	HideExcerpt   bool `json:"HideExcerpt"`
	NightMode     bool `json:"NightMode"`
	KeepMetadata  bool `json:"KeepMetadata"`
	UseArchive    bool `json:"UseArchive"`
	MakePublic    bool `json:"MakePublic"`
}

func (c *UserConfig) Scan(value interface{}) error {
	b, ok := value.([]byte)
	if !ok {
		return errors.New("unexpected type for UserConfig")
	}

	return json.Unmarshal(b, c)
}

func (c UserConfig) Value() (driver.Value, error) {
	return json.Marshal(c)
=======
>>>>>>> 2cbc592e
}<|MERGE_RESOLUTION|>--- conflicted
+++ resolved
@@ -1,10 +1,4 @@
 package model
-
-import (
-	"database/sql/driver"
-	"encoding/json"
-	"errors"
-)
 
 // Tag is the tag for a bookmark.
 type Tag struct {
@@ -32,40 +26,4 @@
 	Tags          []Tag  `json:"tags"`
 	CreateArchive bool   `json:"createArchive"`
 	CreateEbook   bool   `json:"createEbook"`
-<<<<<<< HEAD
-}
-
-// Account is person that allowed to access web interface.
-type Account struct {
-	ID       int        `db:"id"                   json:"id"`
-	Username string     `db:"username"             json:"username"`
-	Password string     `db:"password"             json:"password,omitempty"`
-	Owner    bool       `db:"owner"                json:"owner"`
-	Config   UserConfig `db:"config"               json:"config"`
-}
-
-type UserConfig struct {
-	ShowId        bool `json:"ShowId"`
-	ListMode      bool `json:"ListMode"`
-	HideThumbnail bool `json:"HideThumbnail"`
-	HideExcerpt   bool `json:"HideExcerpt"`
-	NightMode     bool `json:"NightMode"`
-	KeepMetadata  bool `json:"KeepMetadata"`
-	UseArchive    bool `json:"UseArchive"`
-	MakePublic    bool `json:"MakePublic"`
-}
-
-func (c *UserConfig) Scan(value interface{}) error {
-	b, ok := value.([]byte)
-	if !ok {
-		return errors.New("unexpected type for UserConfig")
-	}
-
-	return json.Unmarshal(b, c)
-}
-
-func (c UserConfig) Value() (driver.Value, error) {
-	return json.Marshal(c)
-=======
->>>>>>> 2cbc592e
 }