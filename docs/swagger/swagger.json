--- conflicted
+++ resolved
@@ -370,20 +370,6 @@
             }
         },
         "api_v1.readableResponseMessage": {
-<<<<<<< HEAD
-=======
-            "type": "object",
-            "properties": {
-                "content": {
-                    "type": "string"
-                },
-                "html": {
-                    "type": "string"
-                }
-            }
-        },
-        "api_v1.settingRequestPayload": {
->>>>>>> 2a231ecc
             "type": "object",
             "properties": {
                 "content": {
