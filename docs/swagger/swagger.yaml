definitions:
<<<<<<< HEAD
  api_v1.infoResponse:
    properties:
      database:
        type: string
      os:
        type: string
      version:
        properties:
          commit:
            type: string
          date:
            type: string
          tag:
            type: string
        type: object
    type: object
=======
>>>>>>> 2a231ecc
  api_v1.loginRequestPayload:
    properties:
      password:
        type: string
      remember_me:
        type: boolean
      username:
        type: string
    required:
    - password
    - username
    type: object
  api_v1.loginResponseMessage:
    properties:
      expires:
        description: Deprecated, used only for legacy APIs
        type: integer
      session:
        description: Deprecated, used only for legacy APIs
        type: string
      token:
        type: string
    type: object
  api_v1.readableResponseMessage:
    properties:
      content:
        type: string
      html:
        type: string
    type: object
  api_v1.settingRequestPayload:
    properties:
      config:
        $ref: '#/definitions/model.UserConfig'
    type: object
  api_v1.updateCachePayload:
    properties:
      create_archive:
        type: boolean
      create_ebook:
        type: boolean
      ids:
        items:
          type: integer
        type: array
      keep_metadata:
        type: boolean
      skip_exist:
        type: boolean
    required:
    - ids
    type: object
  model.Account:
    properties:
      config:
        $ref: '#/definitions/model.UserConfig'
      id:
        type: integer
      owner:
        type: boolean
      password:
        type: string
      username:
        type: string
    type: object
  model.BookmarkDTO:
    properties:
      author:
        type: string
      create_archive:
        description: 'TODO: migrate outside the DTO'
        type: boolean
      create_ebook:
        description: 'TODO: migrate outside the DTO'
        type: boolean
      excerpt:
        type: string
      hasArchive:
        type: boolean
      hasContent:
        type: boolean
      hasEbook:
        type: boolean
      html:
        type: string
      id:
        type: integer
      imageURL:
        type: string
      modified:
        type: string
      public:
        type: integer
      tags:
        items:
          $ref: '#/definitions/model.Tag'
        type: array
      title:
        type: string
      url:
        type: string
    type: object
  model.Tag:
    properties:
      id:
        type: integer
      nBookmarks:
        type: integer
      name:
        type: string
    type: object
  model.UserConfig:
    properties:
      CreateEbook:
        type: boolean
      HideExcerpt:
        type: boolean
      HideThumbnail:
        type: boolean
      KeepMetadata:
        type: boolean
      ListMode:
        type: boolean
      MakePublic:
        type: boolean
      ShowId:
        type: boolean
      Theme:
        type: string
      UseArchive:
        type: boolean
    type: object
info:
  contact: {}
paths:
  /api/v1/auth/account:
    patch:
      parameters:
      - description: Config data
        in: body
        name: payload
        schema:
          $ref: '#/definitions/api_v1.settingRequestPayload'
      produces:
      - application/json
      responses:
        "200":
          description: OK
          schema:
            $ref: '#/definitions/model.Account'
        "403":
          description: Token not provided/invalid
      summary: Perform actions on the currently logged-in user.
      tags:
      - Auth
  /api/v1/auth/login:
    post:
      consumes:
      - application/json
      parameters:
      - description: Login data
        in: body
        name: payload
        schema:
          $ref: '#/definitions/api_v1.loginRequestPayload'
      produces:
      - application/json
      responses:
        "200":
          description: Login successful
          schema:
            $ref: '#/definitions/api_v1.loginResponseMessage'
        "400":
          description: Invalid login data
      summary: Login to an account using username and password
      tags:
      - Auth
  /api/v1/auth/me:
    get:
      produces:
      - application/json
      responses:
        "200":
          description: OK
          schema:
            $ref: '#/definitions/model.Account'
        "403":
          description: Token not provided/invalid
      summary: Get information for the current logged in user
      tags:
      - Auth
  /api/v1/auth/refresh:
    post:
      produces:
      - application/json
      responses:
        "200":
          description: Refresh successful
          schema:
            $ref: '#/definitions/api_v1.loginResponseMessage'
        "403":
          description: Token not provided/invalid
      summary: Refresh a token for an account
      tags:
      - Auth
  /api/v1/bookmarks/cache:
    put:
      parameters:
      - description: Update Cache Payload
        in: body
        name: payload
        required: true
        schema:
          $ref: '#/definitions/api_v1.updateCachePayload'
      produces:
      - application/json
      responses:
        "200":
          description: OK
          schema:
            $ref: '#/definitions/model.BookmarkDTO'
        "403":
          description: Token not provided/invalid
      summary: Update Cache and Ebook on server.
      tags:
      - Auth
  /api/v1/bookmarks/id/readable:
    get:
      produces:
      - application/json
      responses:
        "200":
          description: OK
          schema:
            $ref: '#/definitions/api_v1.readableResponseMessage'
        "403":
          description: Token not provided/invalid
      summary: Get readable version of bookmark.
      tags:
      - Auth
  /api/v1/system/info:
    get:
      description: Get general system information like Shiori version, database, and
        OS
      produces:
      - application/json
      responses:
        "200":
          description: OK
          schema:
            $ref: '#/definitions/api_v1.infoResponse'
        "403":
          description: Only owners can access this endpoint
      summary: Get general system information
      tags:
      - system
  /api/v1/tags:
    get:
      produces:
      - application/json
      responses:
        "200":
          description: List of tags
          schema:
            $ref: '#/definitions/model.Tag'
        "403":
          description: Token not provided/invalid
      summary: List tags
      tags:
      - Tags
    post:
      produces:
      - application/json
      responses:
        "200":
          description: Created tag
          schema:
            $ref: '#/definitions/model.Tag'
        "400":
          description: Token not provided/invalid
        "403":
          description: Token not provided/invalid
      summary: Create tag
      tags:
      - Tags
swagger: "2.0"<|MERGE_RESOLUTION|>--- conflicted
+++ resolved
@@ -1,5 +1,4 @@
 definitions:
-<<<<<<< HEAD
   api_v1.infoResponse:
     properties:
       database:
@@ -16,8 +15,6 @@
             type: string
         type: object
     type: object
-=======
->>>>>>> 2a231ecc
   api_v1.loginRequestPayload:
     properties:
       password:
