--- conflicted
+++ resolved
@@ -23,16 +23,6 @@
         type: string
     type: object
   api_v1.readableResponseMessage:
-<<<<<<< HEAD
-=======
-    properties:
-      content:
-        type: string
-      html:
-        type: string
-    type: object
-  api_v1.settingRequestPayload:
->>>>>>> 2a231ecc
     properties:
       content:
         type: string
