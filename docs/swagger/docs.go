// Package swagger Code generated by swaggo/swag. DO NOT EDIT
package swagger

import "github.com/swaggo/swag"

const docTemplate = `{
    "schemes": {{ marshal .Schemes }},
    "swagger": "2.0",
    "info": {
        "description": "{{escape .Description}}",
        "title": "{{.Title}}",
        "contact": {},
        "version": "{{.Version}}"
    },
    "host": "{{.Host}}",
    "basePath": "{{.BasePath}}",
    "paths": {
        "/api/v1/auth/account": {
            "patch": {
                "produces": [
                    "application/json"
                ],
                "tags": [
                    "Auth"
                ],
                "summary": "Perform actions on the currently logged-in user.",
                "parameters": [
                    {
                        "description": "Config data",
                        "name": "payload",
                        "in": "body",
                        "schema": {
                            "$ref": "#/definitions/api_v1.settingRequestPayload"
                        }
                    }
                ],
                "responses": {
                    "200": {
                        "description": "OK",
                        "schema": {
                            "$ref": "#/definitions/model.Account"
                        }
                    },
                    "403": {
                        "description": "Token not provided/invalid"
                    }
                }
            }
        },
        "/api/v1/auth/login": {
            "post": {
                "consumes": [
                    "application/json"
                ],
                "produces": [
                    "application/json"
                ],
                "tags": [
                    "Auth"
                ],
                "summary": "Login to an account using username and password",
                "parameters": [
                    {
                        "description": "Login data",
                        "name": "payload",
                        "in": "body",
                        "schema": {
                            "$ref": "#/definitions/api_v1.loginRequestPayload"
                        }
                    }
                ],
                "responses": {
                    "200": {
                        "description": "Login successful",
                        "schema": {
                            "$ref": "#/definitions/api_v1.loginResponseMessage"
                        }
                    },
                    "400": {
                        "description": "Invalid login data"
                    }
                }
            }
        },
        "/api/v1/auth/me": {
            "get": {
                "produces": [
                    "application/json"
                ],
                "tags": [
                    "Auth"
                ],
                "summary": "Get information for the current logged in user",
                "responses": {
                    "200": {
                        "description": "OK",
                        "schema": {
                            "$ref": "#/definitions/model.Account"
                        }
                    },
                    "403": {
                        "description": "Token not provided/invalid"
                    }
                }
            }
        },
        "/api/v1/auth/refresh": {
            "post": {
                "produces": [
                    "application/json"
                ],
                "tags": [
                    "Auth"
                ],
                "summary": "Refresh a token for an account",
                "responses": {
                    "200": {
                        "description": "Refresh successful",
                        "schema": {
                            "$ref": "#/definitions/api_v1.loginResponseMessage"
                        }
                    },
                    "403": {
                        "description": "Token not provided/invalid"
                    }
                }
            }
        },
        "/api/v1/bookmaeks/cache": {
            "put": {
                "produces": [
                    "application/json"
                ],
                "tags": [
                    "Auth"
                ],
                "summary": "Update Cache and Ebook on server.",
                "parameters": [
                    {
                        "description": "Update Cache Payload",
                        "name": "payload",
                        "in": "body",
                        "required": true,
                        "schema": {
                            "$ref": "#/definitions/api_v1.updateCachePayload"
                        }
                    }
                ],
                "responses": {
                    "200": {
                        "description": "OK",
                        "schema": {
                            "$ref": "#/definitions/model.Bookmark"
                        }
                    },
                    "403": {
                        "description": "Token not provided/invalid"
                    }
                }
            }
        },
        "/api/v1/tags": {
            "get": {
                "produces": [
                    "application/json"
                ],
                "tags": [
                    "Tags"
                ],
                "summary": "List tags",
                "responses": {
                    "200": {
                        "description": "List of tags",
                        "schema": {
                            "$ref": "#/definitions/model.Tag"
                        }
                    },
                    "403": {
                        "description": "Token not provided/invalid"
                    }
                }
            },
            "post": {
                "produces": [
                    "application/json"
                ],
                "tags": [
                    "Tags"
                ],
                "summary": "Create tag",
                "responses": {
                    "200": {
                        "description": "Created tag",
                        "schema": {
                            "$ref": "#/definitions/model.Tag"
                        }
                    },
                    "400": {
                        "description": "Token not provided/invalid"
                    },
                    "403": {
                        "description": "Token not provided/invalid"
                    }
                }
            }
        }
    },
    "definitions": {
        "api_v1.loginRequestPayload": {
            "type": "object",
            "required": [
                "password",
                "username"
            ],
            "properties": {
                "password": {
                    "type": "string"
                },
                "remember_me": {
                    "type": "boolean"
                },
                "username": {
                    "type": "string"
                }
            }
        },
        "api_v1.loginResponseMessage": {
            "type": "object",
            "properties": {
                "expires": {
                    "description": "Deprecated, used only for legacy APIs",
                    "type": "integer"
                },
                "session": {
                    "description": "Deprecated, used only for legacy APIs",
                    "type": "string"
                },
                "token": {
                    "type": "string"
                }
            }
        },
<<<<<<< HEAD
        "api_v1.updateCachePayload": {
            "type": "object",
            "required": [
                "ids"
            ],
            "properties": {
                "createArchive": {
                    "type": "boolean"
                },
                "createEbook": {
                    "type": "boolean"
                },
                "ids": {
                    "type": "array",
                    "items": {
                        "type": "integer"
                    }
                },
                "keepMetadata": {
                    "type": "boolean"
                },
                "skipExist": {
                    "type": "boolean"
=======
        "api_v1.settingRequestPayload": {
            "type": "object",
            "properties": {
                "config": {
                    "$ref": "#/definitions/model.UserConfig"
>>>>>>> c64e858a
                }
            }
        },
        "model.Account": {
            "type": "object",
            "properties": {
                "config": {
                    "$ref": "#/definitions/model.UserConfig"
                },
                "id": {
                    "type": "integer"
                },
                "owner": {
                    "type": "boolean"
                },
                "password": {
                    "type": "string"
                },
                "username": {
                    "type": "string"
                }
            }
        },
        "model.Bookmark": {
            "type": "object",
            "properties": {
                "author": {
                    "type": "string"
                },
                "createArchive": {
                    "type": "boolean"
                },
                "createEbook": {
                    "type": "boolean"
                },
                "excerpt": {
                    "type": "string"
                },
                "hasArchive": {
                    "type": "boolean"
                },
                "hasContent": {
                    "type": "boolean"
                },
                "hasEbook": {
                    "type": "boolean"
                },
                "html": {
                    "type": "string"
                },
                "id": {
                    "type": "integer"
                },
                "imageURL": {
                    "type": "string"
                },
                "modified": {
                    "type": "string"
                },
                "public": {
                    "type": "integer"
                },
                "tags": {
                    "type": "array",
                    "items": {
                        "$ref": "#/definitions/model.Tag"
                    }
                },
                "title": {
                    "type": "string"
                },
                "url": {
                    "type": "string"
                }
            }
        },
        "model.Tag": {
            "type": "object",
            "properties": {
                "id": {
                    "type": "integer"
                },
                "nBookmarks": {
                    "type": "integer"
                },
                "name": {
                    "type": "string"
                }
            }
        },
        "model.UserConfig": {
            "type": "object",
            "properties": {
                "CreateEbook": {
                    "type": "boolean"
                },
                "HideExcerpt": {
                    "type": "boolean"
                },
                "HideThumbnail": {
                    "type": "boolean"
                },
                "KeepMetadata": {
                    "type": "boolean"
                },
                "ListMode": {
                    "type": "boolean"
                },
                "MakePublic": {
                    "type": "boolean"
                },
                "NightMode": {
                    "type": "boolean"
                },
                "ShowId": {
                    "type": "boolean"
                },
                "UseArchive": {
                    "type": "boolean"
                }
            }
        }
    }
}`

// SwaggerInfo holds exported Swagger Info so clients can modify it
var SwaggerInfo = &swag.Spec{
	Version:          "",
	Host:             "",
	BasePath:         "",
	Schemes:          []string{},
	Title:            "",
	Description:      "",
	InfoInstanceName: "swagger",
	SwaggerTemplate:  docTemplate,
	LeftDelim:        "{{",
	RightDelim:       "}}",
}

func init() {
	swag.Register(SwaggerInfo.InstanceName(), SwaggerInfo)
}<|MERGE_RESOLUTION|>--- conflicted
+++ resolved
@@ -240,7 +240,6 @@
                 }
             }
         },
-<<<<<<< HEAD
         "api_v1.updateCachePayload": {
             "type": "object",
             "required": [
@@ -264,13 +263,11 @@
                 },
                 "skipExist": {
                     "type": "boolean"
-=======
         "api_v1.settingRequestPayload": {
             "type": "object",
             "properties": {
                 "config": {
                     "$ref": "#/definitions/model.UserConfig"
->>>>>>> c64e858a
                 }
             }
         },
