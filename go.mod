--- conflicted
+++ resolved
@@ -37,15 +37,9 @@
 	github.com/toorop/gin-logrus v0.0.0-20210225092905-2c785434f26f
 	golang.org/x/crypto v0.17.0
 	golang.org/x/image v0.14.0
-<<<<<<< HEAD
-	golang.org/x/net v0.18.0
-	golang.org/x/term v0.14.0
-	modernc.org/sqlite v1.18.1
-=======
 	golang.org/x/net v0.19.0
 	golang.org/x/term v0.15.0
 	modernc.org/sqlite v1.28.0
->>>>>>> fe6a306e
 )
 
 require (
@@ -55,6 +49,7 @@
 	github.com/chenzhuoyu/base64x v0.0.0-20230717121745-296ad89f973d // indirect
 	github.com/chenzhuoyu/iasm v0.9.1 // indirect
 	github.com/davecgh/go-spew v1.1.1 // indirect
+	github.com/dustin/go-humanize v1.0.1 // indirect
 	github.com/gabriel-vasile/mimetype v1.4.3 // indirect
 	github.com/gin-contrib/sse v0.1.0 // indirect
 	github.com/go-openapi/jsonpointer v0.20.2 // indirect
@@ -84,7 +79,7 @@
 	github.com/modern-go/reflect2 v1.0.2 // indirect
 	github.com/pelletier/go-toml/v2 v2.1.1 // indirect
 	github.com/pmezard/go-difflib v1.0.0 // indirect
-	github.com/remyoudompheng/bigfft v0.0.0-20200410134404-eec4a21b6bb0 // indirect
+	github.com/remyoudompheng/bigfft v0.0.0-20230129092748-24d4a6f8daec // indirect
 	github.com/shurcooL/httpfs v0.0.0-20230704072500-f1e31cf0ba5c // indirect
 	github.com/spf13/pflag v1.0.5 // indirect
 	github.com/tdewolff/parse v2.3.4+incompatible // indirect
@@ -100,22 +95,13 @@
 	golang.org/x/tools v0.16.1 // indirect
 	google.golang.org/protobuf v1.32.0 // indirect
 	gopkg.in/yaml.v3 v3.0.1 // indirect
-<<<<<<< HEAD
-	lukechampine.com/uint128 v1.2.0 // indirect
-	modernc.org/cc/v3 v3.36.3 // indirect
-	modernc.org/ccgo/v3 v3.16.9 // indirect
-	modernc.org/libc v1.17.1 // indirect
-	modernc.org/mathutil v1.5.0 // indirect
-	modernc.org/memory v1.2.1 // indirect
-=======
 	lukechampine.com/uint128 v1.3.0 // indirect
 	modernc.org/cc/v3 v3.41.0 // indirect
 	modernc.org/ccgo/v3 v3.16.15 // indirect
 	modernc.org/libc v1.38.0 // indirect
 	modernc.org/mathutil v1.6.0 // indirect
 	modernc.org/memory v1.7.2 // indirect
->>>>>>> fe6a306e
 	modernc.org/opt v0.1.3 // indirect
 	modernc.org/strutil v1.1.3 // indirect
-	modernc.org/token v1.0.0 // indirect
+	modernc.org/token v1.1.0 // indirect
 )