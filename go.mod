module github.com/go-shiori/shiori

// +heroku goVersion go1.20
go 1.21

require (
	github.com/PuerkitoBio/goquery v1.8.1
	github.com/disintegration/imaging v1.6.2
	github.com/fatih/color v1.15.0
	github.com/gin-contrib/gzip v0.0.6
	github.com/gin-contrib/requestid v0.0.6
	github.com/gin-contrib/static v0.0.1
	github.com/gin-gonic/gin v1.9.1
	github.com/go-shiori/go-epub v1.1.1-0.20230916103239-8f86fbaf78c0
	github.com/go-shiori/go-readability v0.0.0-20230421032831-c66949dfc0ad
	github.com/go-shiori/warc v0.0.0-20200621032813-359908319d1d
	github.com/go-sql-driver/mysql v1.7.1
	github.com/gofrs/uuid v4.4.0+incompatible
	github.com/golang-jwt/jwt/v5 v5.0.0
	github.com/golang-migrate/migrate/v4 v4.16.2
	github.com/jmoiron/sqlx v1.3.5
	github.com/julienschmidt/httprouter v1.3.0
	github.com/lib/pq v1.10.9
	github.com/muesli/go-app-paths v0.2.2
	github.com/patrickmn/go-cache v2.1.0+incompatible
	github.com/pkg/errors v0.9.1
	github.com/sethvargo/go-envconfig v0.9.0
	github.com/shurcooL/vfsgen v0.0.0-20230704071429-0000e147ea92
	github.com/sirupsen/logrus v1.9.3
	github.com/spf13/cobra v1.7.0
	github.com/stretchr/testify v1.8.4
	github.com/swaggo/files v1.0.1
	github.com/swaggo/gin-swagger v1.6.0
	github.com/swaggo/swag v1.16.2
	github.com/toorop/gin-logrus v0.0.0-20210225092905-2c785434f26f
<<<<<<< HEAD
	golang.org/x/crypto v0.11.0
	golang.org/x/net v0.13.0
	golang.org/x/term v0.10.0
	modernc.org/sqlite v1.24.0
=======
	golang.org/x/crypto v0.13.0
	golang.org/x/net v0.15.0
	golang.org/x/term v0.12.0
	modernc.org/sqlite v1.25.0
>>>>>>> 9082f98f
)

require (
	github.com/KyleBanks/depth v1.2.1 // indirect
	github.com/andybalholm/cascadia v1.3.2 // indirect
	github.com/bytedance/sonic v1.10.1 // indirect
	github.com/chenzhuoyu/base64x v0.0.0-20230717121745-296ad89f973d // indirect
	github.com/chenzhuoyu/iasm v0.9.0 // indirect
	github.com/davecgh/go-spew v1.1.1 // indirect
	github.com/dustin/go-humanize v1.0.1 // indirect
	github.com/gabriel-vasile/mimetype v1.4.2 // indirect
	github.com/gin-contrib/sse v0.1.0 // indirect
	github.com/go-openapi/jsonpointer v0.20.0 // indirect
	github.com/go-openapi/jsonreference v0.20.2 // indirect
	github.com/go-openapi/spec v0.20.9 // indirect
	github.com/go-openapi/swag v0.22.4 // indirect
	github.com/go-playground/locales v0.14.1 // indirect
	github.com/go-playground/universal-translator v0.18.1 // indirect
	github.com/go-playground/validator/v10 v10.15.3 // indirect
	github.com/go-shiori/dom v0.0.0-20230515143342-73569d674e1c // indirect
	github.com/goccy/go-json v0.10.2 // indirect
	github.com/gofrs/uuid/v5 v5.0.0 // indirect
	github.com/gogs/chardet v0.0.0-20211120154057-b7413eaefb8f // indirect
	github.com/google/uuid v1.3.1 // indirect
	github.com/hashicorp/errwrap v1.1.0 // indirect
	github.com/hashicorp/go-multierror v1.1.1 // indirect
	github.com/inconshreveable/mousetrap v1.1.0 // indirect
	github.com/josharian/intern v1.0.0 // indirect
	github.com/json-iterator/go v1.1.12 // indirect
	github.com/kballard/go-shellquote v0.0.0-20180428030007-95032a82bc51 // indirect
	github.com/klauspost/cpuid/v2 v2.2.5 // indirect
	github.com/leodido/go-urn v1.2.4 // indirect
	github.com/mailru/easyjson v0.7.7 // indirect
	github.com/mattn/go-colorable v0.1.13 // indirect
	github.com/mattn/go-isatty v0.0.19 // indirect
	github.com/mitchellh/go-homedir v1.1.0 // indirect
	github.com/modern-go/concurrent v0.0.0-20180306012644-bacd9c7ef1dd // indirect
	github.com/modern-go/reflect2 v1.0.2 // indirect
	github.com/pelletier/go-toml/v2 v2.1.0 // indirect
	github.com/pmezard/go-difflib v1.0.0 // indirect
	github.com/remyoudompheng/bigfft v0.0.0-20230129092748-24d4a6f8daec // indirect
	github.com/shurcooL/httpfs v0.0.0-20230704072500-f1e31cf0ba5c // indirect
	github.com/spf13/pflag v1.0.5 // indirect
	github.com/tdewolff/parse v2.3.4+incompatible // indirect
	github.com/twitchyliquid64/golang-asm v0.15.1 // indirect
	github.com/ugorji/go/codec v1.2.11 // indirect
	github.com/vincent-petithory/dataurl v1.0.0 // indirect
	go.etcd.io/bbolt v1.3.7 // indirect
	go.uber.org/atomic v1.11.0 // indirect
	golang.org/x/arch v0.5.0 // indirect
	golang.org/x/image v0.12.0 // indirect
	golang.org/x/mod v0.12.0 // indirect
	golang.org/x/sys v0.12.0 // indirect
	golang.org/x/text v0.13.0 // indirect
	golang.org/x/tools v0.13.0 // indirect
	google.golang.org/protobuf v1.31.0 // indirect
	gopkg.in/yaml.v3 v3.0.1 // indirect
	lukechampine.com/uint128 v1.3.0 // indirect
	modernc.org/cc/v3 v3.41.0 // indirect
	modernc.org/ccgo/v3 v3.16.15 // indirect
	modernc.org/libc v1.24.1 // indirect
	modernc.org/mathutil v1.6.0 // indirect
	modernc.org/memory v1.7.1 // indirect
	modernc.org/opt v0.1.3 // indirect
	modernc.org/strutil v1.2.0 // indirect
	modernc.org/token v1.1.0 // indirect
)<|MERGE_RESOLUTION|>--- conflicted
+++ resolved
@@ -33,17 +33,10 @@
 	github.com/swaggo/gin-swagger v1.6.0
 	github.com/swaggo/swag v1.16.2
 	github.com/toorop/gin-logrus v0.0.0-20210225092905-2c785434f26f
-<<<<<<< HEAD
-	golang.org/x/crypto v0.11.0
-	golang.org/x/net v0.13.0
-	golang.org/x/term v0.10.0
-	modernc.org/sqlite v1.24.0
-=======
 	golang.org/x/crypto v0.13.0
 	golang.org/x/net v0.15.0
 	golang.org/x/term v0.12.0
 	modernc.org/sqlite v1.25.0
->>>>>>> 9082f98f
 )
 
 require (
