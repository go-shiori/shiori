package cmd

import (
	"fmt"
	"os"
	"strconv"
	"strings"
	"time"

	"github.com/PuerkitoBio/goquery"
	"github.com/RadhiFadlillah/shiori/model"
	"github.com/spf13/cobra"
)

var (
	importCmd = &cobra.Command{
		Use:   "import source-file",
		Short: "Import bookmarks from HTML file in Netscape Bookmark format",
		Args:  cobra.ExactArgs(1),
		Run: func(cmd *cobra.Command, args []string) {
			generateTag := cmd.Flags().Changed("generate-tag")
			if !generateTag {
				var submitGenerateTag string
				fmt.Print("Add parents folder as tag? (y/n): ")
				fmt.Scanln(&submitGenerateTag)

				generateTag = submitGenerateTag == "y"
			}

			err := importBookmarks(args[0], generateTag)
			if err != nil {
				cError.Println(err)
				return
			}
		},
	}
)

func init() {
	importCmd.Flags().BoolP("generate-tag", "t", false, "Auto generate tag from bookmark's category")
	rootCmd.AddCommand(importCmd)
}

func printTagName(s *goquery.Selection) string {
	tags := []string{}
	for _, nd := range s.Nodes {
		tags = append(tags, nd.Data)
	}

	return strings.Join(tags, ",")
}

func importBookmarks(pth string, generateTag bool) error {
	// Open file
	srcFile, err := os.Open(pth)
	if err != nil {
		return err
	}
	defer srcFile.Close()

	// Parse file
	doc, err := goquery.NewDocumentFromReader(srcFile)
	if err != nil {
		return err
	}

	// Loop each bookmark item
	bookmarks := []model.Bookmark{}
<<<<<<< HEAD
	doc.Find("body>dl>dt").Each(func(_ int, el *goquery.Selection) {
		// Create category title
		category := el.Find("h3").First().Text()
		category = normalizeSpace(category)
		category = strings.ToLower(category)
		category = strings.Replace(category, " ", "-", -1)

		// Fetch all link in this categories
		el.Find("dl>dt").Each(func(_ int, dt *goquery.Selection) {
			// Get bookmark link
			a := dt.Find("a").First()
			title := a.Text()
			url, _ := a.Attr("href")
			strModified, _ := a.Attr("last_modified")
			strTags, _ := a.Attr("tags")
			intModified, _ := strconv.ParseInt(strModified, 10, 64)
			modified := time.Unix(intModified, 0)

			// Get bookmark excerpt
			excerpt := ""
			if nxt := dt.Next(); nxt.Is("dd") {
				excerpt = nxt.Text()
			}
=======
	doc.Find("dt>a").Each(func(_ int, a *goquery.Selection) {
		// Get related elements
		dt := a.Parent()
		dl := dt.Parent()

		// Get metadata
		title := a.Text()
		url, _ := a.Attr("href")
		strModified, _ := a.Attr("last_modified")
		intModified, _ := strconv.ParseInt(strModified, 10, 64)
		modified := time.Unix(intModified, 0)

		// Get bookmark excerpt
		excerpt := ""
		if dd := dt.Next(); dd.Is("dd") {
			excerpt = dd.Text()
		}
>>>>>>> a064b4d0

		// Get category name for this bookmark
		category := ""
		if dtCategory := dl.Prev(); dtCategory.Is("h3") {
			category = dtCategory.Text()
			category = normalizeSpace(category)
			category = strings.ToLower(category)
			category = strings.Replace(category, " ", "-", -1)
		}

		tags := []model.Tag{}
		if category != "" && generateTag {
			tags = []model.Tag{{Name: category}}
		}

		// Add item to list
		bookmark := model.Bookmark{
			URL:      url,
			Title:    normalizeSpace(title),
			Excerpt:  normalizeSpace(excerpt),
			Modified: modified.Format("2006-01-02 15:04:05"),
			Tags:     tags,
		}

<<<<<<< HEAD

			//
			// Add any tags from the bookmark itself.
			//
			tags := strings.Split(strTags, ",")
			for _,entry := range(tags) {
				bookmark.Tags = append(bookmark.Tags, model.Tag{Name: entry} )
			}
			bookmarks = append(bookmarks, bookmark)
		})
=======
		bookmarks = append(bookmarks, bookmark)
>>>>>>> a064b4d0
	})

	// Save bookmarks to database
	for _, book := range bookmarks {
		result, err := addBookmark(book, true)
		if err != nil {
			cError.Printf("URL %s already exists\n\n", book.URL)
			continue
		}

		printBookmark(result)
	}

	return nil
}<|MERGE_RESOLUTION|>--- conflicted
+++ resolved
@@ -66,7 +66,6 @@
 
 	// Loop each bookmark item
 	bookmarks := []model.Bookmark{}
-<<<<<<< HEAD
 	doc.Find("body>dl>dt").Each(func(_ int, el *goquery.Selection) {
 		// Create category title
 		category := el.Find("h3").First().Text()
@@ -90,25 +89,6 @@
 			if nxt := dt.Next(); nxt.Is("dd") {
 				excerpt = nxt.Text()
 			}
-=======
-	doc.Find("dt>a").Each(func(_ int, a *goquery.Selection) {
-		// Get related elements
-		dt := a.Parent()
-		dl := dt.Parent()
-
-		// Get metadata
-		title := a.Text()
-		url, _ := a.Attr("href")
-		strModified, _ := a.Attr("last_modified")
-		intModified, _ := strconv.ParseInt(strModified, 10, 64)
-		modified := time.Unix(intModified, 0)
-
-		// Get bookmark excerpt
-		excerpt := ""
-		if dd := dt.Next(); dd.Is("dd") {
-			excerpt = dd.Text()
-		}
->>>>>>> a064b4d0
 
 		// Get category name for this bookmark
 		category := ""
@@ -133,8 +113,6 @@
 			Tags:     tags,
 		}
 
-<<<<<<< HEAD
-
 			//
 			// Add any tags from the bookmark itself.
 			//
@@ -144,9 +122,6 @@
 			}
 			bookmarks = append(bookmarks, bookmark)
 		})
-=======
-		bookmarks = append(bookmarks, bookmark)
->>>>>>> a064b4d0
 	})
 
 	// Save bookmarks to database
