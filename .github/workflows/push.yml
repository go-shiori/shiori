name: 'Push'

on:
  push:
    branches: master
    tags: v*

concurrency:
  group: ci-tests-${{ github.ref }}-1
  cancel-in-progress: true

jobs:
  call-lint:
    uses: ./.github/workflows/_golangci-lint.yml
  call-test:
    uses: ./.github/workflows/_test.yml
<<<<<<< HEAD
  call-e2e:
    uses: ./.github/workflows/_e2e.yml
=======
    secrets:
      CODECOV_TOKEN: ${{ secrets.CODECOV_TOKEN}}
>>>>>>> 9aa8332c
  call-gorelease:
    needs: [call-lint, call-test, call-e2e]
    uses: ./.github/workflows/_gorelease.yml
  call-buildx:
    needs: call-gorelease
    uses: ./.github/workflows/_buildx.yml<|MERGE_RESOLUTION|>--- conflicted
+++ resolved
@@ -14,13 +14,10 @@
     uses: ./.github/workflows/_golangci-lint.yml
   call-test:
     uses: ./.github/workflows/_test.yml
-<<<<<<< HEAD
+    secrets:
+      CODECOV_TOKEN: ${{ secrets.CODECOV_TOKEN}}
   call-e2e:
     uses: ./.github/workflows/_e2e.yml
-=======
-    secrets:
-      CODECOV_TOKEN: ${{ secrets.CODECOV_TOKEN}}
->>>>>>> 9aa8332c
   call-gorelease:
     needs: [call-lint, call-test, call-e2e]
     uses: ./.github/workflows/_gorelease.yml
